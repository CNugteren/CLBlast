--- conflicted
+++ resolved
@@ -14,13 +14,9 @@
 #include <cublas_v2.h>
 #include <cuda_runtime.h>
 
-<<<<<<< HEAD
-#include "clblast_half.h"
-=======
 #include <cstddef>
 
 #include "clblast.h"
->>>>>>> 2c1b4e47
 #include "utilities/utilities.hpp"
 
 namespace clblast {

#!/usr/bin/env python

# This file is part of the CLBlast project. The project is licensed under Apache Version 2.0. This file follows the
# PEP8 Python style guide and uses a max-width of 120 characters per line.
#
# Author(s):
#   Cedric Nugteren <www.cedricnugteren.nl>
#
# This script automatically generates the bodies of the following files, creating the full CLBlast API interface and
# implementation (C, C++, and reference BLAS wrappers):
#    clblast.h
#    clblast.cpp
#    clblast_c.h
#    clblast_c.cpp
#    clblast_netlib_c.h
#    clblast_netlib_c.cpp
#    wrapper_clblas.h
#    wrapper_cblas.h
# It also generates the main functions for the correctness and performance tests as found in
#    test/correctness/routines/levelX/xYYYY.cpp
#    test/performance/routines/levelX/xYYYY.cpp
# It also produces the API documentation found in doc/clblast.md


import sys
import os.path
import argparse

import generator.cpp as cpp
import generator.doc as doc
from generator.routine import Routine
from generator.datatype import H, S, D, C, Z, Sc, Dz, iH, iS, iD, iC, iZ, Css, Zdd, Ccs, Zzd, T, Tc, TU

FILES = [
    "/include/clblast.h",
    "/src/clblast.cpp",
    "/include/clblast_c.h",
    "/src/clblast_c.cpp",
    "/test/wrapper_clblas.hpp",
    "/test/wrapper_cblas.hpp",
    "/include/clblast_netlib_c.h",
    "/src/clblast_netlib_c.cpp",
]
<<<<<<< HEAD
HEADER_LINES = [117, 75, 118, 22, 29, 41, 65, 32]
FOOTER_LINES = [17, 95, 19, 18, 6, 6, 9, 2]
=======
HEADER_LINES = [121, 73, 125, 23, 29, 41, 65, 32]
FOOTER_LINES = [25, 139, 27, 38, 6, 6, 9, 2]
HEADER_LINES_DOC = 0
FOOTER_LINES_DOC = 63
>>>>>>> 0643a29a

# Different possibilities for requirements
ald_m = "The value of `a_ld` must be at least `m`."
ald_n = "The value of `a_ld` must be at least `n`."
ald_k_one = "The value of `a_ld` must be at least `k + 1`."
ald_kl_ku_one = "The value of `a_ld` must be at least `kl + ku + 1`."
ald_transa_m_k = "When `transpose_a == Transpose::kNo`, then `a_ld` must be at least `m`, otherwise `a_ld` must be at least `k`."
ald_trans_n_k = "When `transpose == Transpose::kNo`, then `a_ld` must be at least `n`, otherwise `a_ld` must be at least `k`."
ald_side_m_n = "When `side = Side::kLeft` then `a_ld` must be at least `m`, otherwise `a_ld` must be at least `n`."
bld_m = "The value of `b_ld` must be at least `m`."
bld_n = "The value of `b_ld` must be at least `n`."
bld_transb_k_n = "When `transpose_b == Transpose::kNo`, then `b_ld` must be at least `k`, otherwise `b_ld` must be at least `n`."
bld_trans_n_k = "When `transpose == Transpose::kNo`, then `b_ld` must be at least `n`, otherwise `b_ld` must be at least `k`."
cld_m = "The value of `c_ld` must be at least `m`."
cld_n = "The value of `c_ld` must be at least `n`."


# Helper functions to compute vector and matrix sizes
def size_helper(condition, size_one, size_two, multiplier):
    length = "(" + condition + ")" + " ? " + size_one + " * " + multiplier + " : " + size_two + " * " + multiplier
    return length


def layout_transpose_condition(prefix):
    return "(layout == CLBlastLayoutColMajor && " + prefix + "_transpose != CLBlastTransposeNo) || " +\
           "(layout == CLBlastLayoutRowMajor && " + prefix + "_transpose == CLBlastTransposeNo)"


# Different possibilities for the vector and matrix sizes
xn = "n * x_inc"
xm = "m * x_inc"
yn = "n * y_inc"
ym = "m * y_inc"
an = "n * a_ld"
apn = "((n*(n+1)) / 2)"
cn = "n * c_ld"
xmn = size_helper("a_transpose != CLBlastTransposeNo", "m", "n", "x_inc")
ynm = size_helper("a_transpose != CLBlastTransposeNo", "n", "m", "y_inc")
amn = size_helper("layout == CLBlastLayoutRowMajor", "m", "n", "a_ld")
amns = size_helper("side == CLBlastSideLeft", "m", "n", "a_ld")
amk = size_helper(layout_transpose_condition("a"), "m", "k", "a_ld")
ank = size_helper(layout_transpose_condition("a"), "n", "k", "a_ld")
ankab = size_helper(layout_transpose_condition("ab"), "n", "k", "a_ld")
bkn = size_helper(layout_transpose_condition("b"), "k", "n", "b_ld")
bnkab = size_helper(layout_transpose_condition("ab"), "n", "k", "b_ld")
bmn = size_helper("layout == CLBlastLayoutRowMajor", "m", "n", "b_ld")
bnma = size_helper(layout_transpose_condition("a"), "n", "m", "b_ld")
cmn = size_helper("layout == CLBlastLayoutRowMajor", "m", "n", "c_ld")
ammn = size_helper("layout == CLBlastLayoutRowMajor", "m", "((side == CLBlastSideLeft) ? m : n)", "a_ld")
bmnn = size_helper("layout == CLBlastLayoutRowMajor", "((side == CLBlastSideLeft) ? m : n)", "n", "b_ld")

# ==================================================================================================

# Populates a list of routines
ROUTINES = [
[  # Level 1: vector-vector
  Routine(False, True,  "1", "rotg",  T, [S,D],            [],                  [],                                                     [],         ["sa","sb","sc","ss"],        ["1","1","1","1"], [],       "",    "Generate givens plane rotation", "", []),
  Routine(False, True,  "1", "rotmg", T, [S,D],            [],                  [],                                                     ["sy1"],    ["sd1","sd2","sx1","sparam"], ["1","1","1","1","1"], [],   "",    "Generate modified givens plane rotation", "", []),
  Routine(False, True,  "1", "rot",   T, [S,D],            ["n"],               [],                                                     [],         ["x","y"],                    [xn,yn],       ["cos","sin"],"",    "Apply givens plane rotation", "", []),
  Routine(False, True,  "1", "rotm",  T, [S,D],            ["n"],               [],                                                     [],         ["x","y","sparam"],           [xn,yn,"1"],   [],           "",    "Apply modified givens plane rotation", "", []),
  Routine(True,  True,  "1", "swap",  T, [S,D,C,Z,H],      ["n"],               [],                                                     [],         ["x","y"],                    [xn,yn],       [],           "",    "Swap two vectors", "Interchanges _n_ elements of vectors _x_ and _y_.", []),
  Routine(True,  True,  "1", "scal",  T, [S,D,C,Z,H],      ["n"],               [],                                                     [],         ["x"],                        [xn],          ["alpha"],    "",    "Vector scaling", "Multiplies _n_ elements of vector _x_ by a scalar constant _alpha_.", []),
  Routine(True,  True,  "1", "copy",  T, [S,D,C,Z,H],      ["n"],               [],                                                     ["x"],      ["y"],                        [xn,yn],       [],           "",    "Vector copy", "Copies the contents of vector _x_ into vector _y_.", []),
  Routine(True,  True,  "1", "axpy",  T, [S,D,C,Z,H],      ["n"],               [],                                                     ["x"],      ["y"],                        [xn,yn],       ["alpha"],    "",    "Vector-times-constant plus vector", "Performs the operation _y = alpha * x + y_, in which _x_ and _y_ are vectors and _alpha_ is a scalar constant.", []),
  Routine(True,  True,  "1", "dot",   T, [S,D,H],          ["n"],               [],                                                     ["x","y"],  ["dot"],                      [xn,yn,"1"],   [],           "n",   "Dot product of two vectors", "Multiplies _n_ elements of the vectors _x_ and _y_ element-wise and accumulates the results. The sum is stored in the _dot_ buffer.", []),
  Routine(True,  True,  "1", "dotu",  T, [C,Z],            ["n"],               [],                                                     ["x","y"],  ["dot"],                      [xn,yn,"1"],   [],           "n",   "Dot product of two complex vectors", "See the regular xDOT routine.", []),
  Routine(True,  True,  "1", "dotc",  T, [C,Z],            ["n"],               [],                                                     ["x","y"],  ["dot"],                      [xn,yn,"1"],   [],           "n",   "Dot product of two complex vectors, one conjugated", "See the regular xDOT routine.", []),
  Routine(True,  True,  "1", "nrm2",  T, [S,D,Sc,Dz,H],    ["n"],               [],                                                     ["x"],      ["nrm2"],                     [xn,"1"],      [],           "2*n", "Euclidian norm of a vector", "Accumulates the square of _n_ elements in the _x_ vector and takes the square root. The resulting L2 norm is stored in the _nrm2_ buffer.", []),
  Routine(True,  True,  "1", "asum",  T, [S,D,Sc,Dz,H],    ["n"],               [],                                                     ["x"],      ["asum"],                     [xn,"1"],      [],           "n",   "Absolute sum of values in a vector", "Accumulates the absolute value of _n_ elements in the _x_ vector. The results are stored in the _asum_ buffer.", []),
  Routine(True,  False, "1", "sum",   T, [S,D,Sc,Dz,H],    ["n"],               [],                                                     ["x"],      ["sum"],                      [xn,"1"],      [],           "n",   "Sum of values in a vector (non-BLAS function)", "Accumulates the values of _n_ elements in the _x_ vector. The results are stored in the _sum_ buffer. This routine is the non-absolute version of the xASUM BLAS routine.", []),
  Routine(True,  True,  "1", "amax",  T, [iS,iD,iC,iZ,iH], ["n"],               [],                                                     ["x"],      ["imax"],                     [xn,"1"],      [],           "2*n", "Index of absolute maximum value in a vector", "Finds the index of the maximum of the absolute values in the _x_ vector. The resulting integer index is stored in the _imax_ buffer.", []),
  Routine(True,  False, "1", "max",   T, [iS,iD,iC,iZ,iH], ["n"],               [],                                                     ["x"],      ["imax"],                     [xn,"1"],      [],           "2*n", "Index of maximum value in a vector (non-BLAS function)", "Finds the index of the maximum of the values in the _x_ vector. The resulting integer index is stored in the _imax_ buffer. This routine is the non-absolute version of the IxAMAX BLAS routine.", []),
  Routine(True,  False, "1", "min",   T, [iS,iD,iC,iZ,iH], ["n"],               [],                                                     ["x"],      ["imin"],                     [xn,"1"],      [],           "2*n", "Index of minimum value in a vector (non-BLAS function)", "Finds the index of the minimum of the values in the _x_ vector. The resulting integer index is stored in the _imin_ buffer. This routine is the non-absolute minimum version of the IxAMAX BLAS routine.", []),
],
[  # Level 2: matrix-vector
  Routine(True,  True,  "2a", "gemv",  T,  [S,D,C,Z,H],    ["m","n"],           ["layout","a_transpose"],                               ["a","x"],  ["y"],                        [amn,xmn,ynm], ["alpha","beta"], "",    "General matrix-vector multiplication", "Performs the operation _y = alpha * A * x + beta * y_, in which _x_ is an input vector, _y_ is an input and output vector, _A_ is an input matrix, and _alpha_ and _beta_ are scalars. The matrix _A_ can optionally be transposed before performing the operation.", [ald_m]),
  Routine(True,  True,  "2a", "gbmv",  T,  [S,D,C,Z,H],    ["m","n","kl","ku"], ["layout","a_transpose"],                               ["a","x"],  ["y"],                        [amn,xmn,ynm], ["alpha","beta"], "",    "General banded matrix-vector multiplication", "Same operation as xGEMV, but matrix _A_ is banded instead.", [ald_kl_ku_one]),
  Routine(True,  True,  "2a", "hemv",  T,  [C,Z],          ["n"],               ["layout","triangle"],                                  ["a","x"],  ["y"],                        [an,xn,yn],    ["alpha","beta"], "",    "Hermitian matrix-vector multiplication", "Same operation as xGEMV, but matrix _A_ is an Hermitian matrix instead.", [ald_n]),
  Routine(True,  True,  "2a", "hbmv",  T,  [C,Z],          ["n","k"],           ["layout","triangle"],                                  ["a","x"],  ["y"],                        [an,xn,yn],    ["alpha","beta"], "",    "Hermitian banded matrix-vector multiplication", "Same operation as xGEMV, but matrix _A_ is an Hermitian banded matrix instead.", [ald_k_one]),
  Routine(True,  True,  "2a", "hpmv",  T,  [C,Z],          ["n"],               ["layout","triangle"],                                  ["ap","x"], ["y"],                        [apn,xn,yn],   ["alpha","beta"], "",    "Hermitian packed matrix-vector multiplication", "Same operation as xGEMV, but matrix _A_ is an Hermitian packed matrix instead and represented as _AP_.", []),
  Routine(True,  True,  "2a", "symv",  T,  [S,D,H],        ["n"],               ["layout","triangle"],                                  ["a","x"],  ["y"],                        [an,xn,yn],    ["alpha","beta"], "",    "Symmetric matrix-vector multiplication", "Same operation as xGEMV, but matrix _A_ is symmetric instead.", [ald_n]),
  Routine(True,  True,  "2a", "sbmv",  T,  [S,D,H],        ["n","k"],           ["layout","triangle"],                                  ["a","x"],  ["y"],                        [an,xn,yn],    ["alpha","beta"], "",    "Symmetric banded matrix-vector multiplication", "Same operation as xGEMV, but matrix _A_ is symmetric and banded instead.", [ald_k_one]),
  Routine(True,  True,  "2a", "spmv",  T,  [S,D,H],        ["n"],               ["layout","triangle"],                                  ["ap","x"], ["y"],                        [apn,xn,yn],   ["alpha","beta"], "",    "Symmetric packed matrix-vector multiplication", "Same operation as xGEMV, but matrix _A_ is a symmetric packed matrix instead and represented as _AP_.", []),
  Routine(True,  True,  "2a", "trmv",  T,  [S,D,C,Z,H],    ["n"],               ["layout","triangle","a_transpose","diagonal"],         ["a"],      ["x"],                        [an,xn],       [],               "n",   "Triangular matrix-vector multiplication", "Same operation as xGEMV, but matrix _A_ is triangular instead.", [ald_n]),
  Routine(True,  True,  "2a", "tbmv",  T,  [S,D,C,Z,H],    ["n","k"],           ["layout","triangle","a_transpose","diagonal"],         ["a"],      ["x"],                        [an,xn],       [],               "n",   "Triangular banded matrix-vector multiplication", "Same operation as xGEMV, but matrix _A_ is triangular and banded instead.", [ald_k_one]),
  Routine(True,  True,  "2a", "tpmv",  T,  [S,D,C,Z,H],    ["n"],               ["layout","triangle","a_transpose","diagonal"],         ["ap"],     ["x"],                        [apn,xn],      [],               "n",   "Triangular packed matrix-vector multiplication", "Same operation as xGEMV, but matrix _A_ is a triangular packed matrix instead and repreented as _AP_.", []),
  Routine(True,  True,  "2a", "trsv",  T,  [S,D,C,Z],      ["n"],               ["layout","triangle","a_transpose","diagonal"],         ["a"],      ["x"],                        [an,xn],       [],               "",    "Solves a triangular system of equations", "", []),
  Routine(False, True,  "2a", "tbsv",  T,  [S,D,C,Z],      ["n","k"],           ["layout","triangle","a_transpose","diagonal"],         ["a"],      ["x"],                        [an,xn],       [],               "",    "Solves a banded triangular system of equations", "", [ald_k_one]),
  Routine(False, True,  "2a", "tpsv",  T,  [S,D,C,Z],      ["n"],               ["layout","triangle","a_transpose","diagonal"],         ["ap"],     ["x"],                        [apn,xn],      [],               "",    "Solves a packed triangular system of equations", "", []),
  # Level 2: matrix update
  Routine(True,  True,  "2b", "ger",   T,  [S,D,H],        ["m","n"],           ["layout"],                                             ["x","y"],  ["a"],                        [xm,yn,amn],   ["alpha"],        "",    "General rank-1 matrix update", "Performs the operation _A = alpha * x * y^T + A_, in which _x_ is an input vector, _y^T_ is the transpose of the input vector _y_, _A_ is the matrix to be updated, and _alpha_ is a scalar value.", [ald_m]),
  Routine(True,  True,  "2b", "geru",  T,  [C,Z],          ["m","n"],           ["layout"],                                             ["x","y"],  ["a"],                        [xm,yn,amn],   ["alpha"],        "",    "General rank-1 complex matrix update", "Same operation as xGER, but with complex data-types.", [ald_m]),
  Routine(True,  True,  "2b", "gerc",  T,  [C,Z],          ["m","n"],           ["layout"],                                             ["x","y"],  ["a"],                        [xm,yn,amn],   ["alpha"],        "",    "General rank-1 complex conjugated matrix update", "Same operation as xGERU, but the update is done based on the complex conjugate of the input vectors.", [ald_m]),
  Routine(True,  True,  "2b", "her",   Tc, [Css,Zdd],      ["n"],               ["layout","triangle"],                                  ["x"],      ["a"],                        [xn,an],       ["alpha"],        "",    "Hermitian rank-1 matrix update", "Performs the operation _A = alpha * x * x^T + A_, in which x is an input vector, x^T is the transpose of this vector, _A_ is the triangular Hermetian matrix to be updated, and alpha is a scalar value.", [ald_n]),
  Routine(True,  True,  "2b", "hpr",   Tc, [Css,Zdd],      ["n"],               ["layout","triangle"],                                  ["x"],      ["ap"],                       [xn,apn],      ["alpha"],        "",    "Hermitian packed rank-1 matrix update", "Same operation as xHER, but matrix _A_ is an Hermitian packed matrix instead and represented as _AP_.", []),
  Routine(True,  True,  "2b", "her2",  T,  [C,Z],          ["n"],               ["layout","triangle"],                                  ["x","y"],  ["a"],                        [xn,yn,an],    ["alpha"],        "",    "Hermitian rank-2 matrix update", "Performs the operation _A = alpha * x * y^T + conj(alpha) * y * x^T + A_, in which _x_ is an input vector and _x^T_ its transpose, _y_ is an input vector and _y^T_ its transpose, _A_ is the triangular Hermetian matrix to be updated, _alpha_ is a scalar value and _conj(alpha)_ its complex conjugate.", [ald_n]),
  Routine(True,  True,  "2b", "hpr2",  T,  [C,Z],          ["n"],               ["layout","triangle"],                                  ["x","y"],  ["ap"],                       [xn,yn,apn],   ["alpha"],        "",    "Hermitian packed rank-2 matrix update", "Same operation as xHER2, but matrix _A_ is an Hermitian packed matrix instead and represented as _AP_.", []),
  Routine(True,  True,  "2b", "syr",   T,  [S,D,H],        ["n"],               ["layout","triangle"],                                  ["x"],      ["a"],                        [xn,an],       ["alpha"],        "",    "Symmetric rank-1 matrix update", "Same operation as xHER, but matrix A is a symmetric matrix instead.", [ald_n]),
  Routine(True,  True,  "2b", "spr",   T,  [S,D,H],        ["n"],               ["layout","triangle"],                                  ["x"],      ["ap"],                       [xn,apn],      ["alpha"],        "",    "Symmetric packed rank-1 matrix update", "Same operation as xSPR, but matrix _A_ is a symmetric packed matrix instead and represented as _AP_.", []),
  Routine(True,  True,  "2b", "syr2",  T,  [S,D,H],        ["n"],               ["layout","triangle"],                                  ["x","y"],  ["a"],                        [xn,yn,an],    ["alpha"],        "",    "Symmetric rank-2 matrix update", "Same operation as xHER2, but matrix _A_ is a symmetric matrix instead.", [ald_n]),
  Routine(True,  True,  "2b", "spr2",  T,  [S,D,H],        ["n"],               ["layout","triangle"],                                  ["x","y"],  ["ap"],                       [xn,yn,apn],   ["alpha"],        "",    "Symmetric packed rank-2 matrix update", "Same operation as xSPR2, but matrix _A_ is a symmetric packed matrix instead and represented as _AP_.", []),
],
[  # Level 3: matrix-matrix
  Routine(True,  True,  "3", "gemm",  T,  [S,D,C,Z,H],     ["m","n","k"],        ["layout","a_transpose","b_transpose"],                ["a","b"],  ["c"],                        [amk,bkn,cmn],   ["alpha","beta"], "",    "General matrix-matrix multiplication", "Performs the matrix product _C = alpha * A * B + beta * C_, in which _A_ (_m_ by _k_) and _B_ (_k_ by _n_) are two general rectangular input matrices, _C_ (_m_ by _n_) is the matrix to be updated, and _alpha_ and _beta_ are scalar values. The matrices _A_ and/or _B_ can optionally be transposed before performing the operation.", [ald_transa_m_k, bld_transb_k_n, cld_m]),
  Routine(True,  True,  "3", "symm",  T,  [S,D,C,Z,H],     ["m","n"],            ["layout","side","triangle"],                          ["a","b"],  ["c"],                        [ammn,bmnn,cmn], ["alpha","beta"], "",    "Symmetric matrix-matrix multiplication", "Same operation as xGEMM, but _A_ is symmetric instead. In case of `side == kLeft`, _A_ is a symmetric _m_ by _m_ matrix and _C = alpha * A * B + beta * C_ is performed. Otherwise, in case of `side == kRight`, _A_ is a symmtric _n_ by _n_ matrix and _C = alpha * B * A + beta * C_ is performed.", [ald_side_m_n, bld_m, cld_m]),
  Routine(True,  True,  "3", "hemm",  T,  [C,Z],           ["m","n"],            ["layout","side","triangle"],                          ["a","b"],  ["c"],                        [ammn,bmnn,cmn], ["alpha","beta"], "",    "Hermitian matrix-matrix multiplication", "Same operation as xSYMM, but _A_ is an Hermitian matrix instead.", [ald_side_m_n, bld_m, cld_m]),
  Routine(True,  True,  "3", "syrk",  T,  [S,D,C,Z,H],     ["n","k"],            ["layout","triangle","a_transpose"],                   ["a"],      ["c"],                        [ank,cn],        ["alpha","beta"], "",    "Rank-K update of a symmetric matrix", "Performs the matrix product _C = alpha * A * A^T + beta * C_ or _C = alpha * A^T * A + beta * C_, in which _A_ is a general matrix and _A^T_ is its transpose, _C_ (_n_ by _n_) is the symmetric matrix to be updated, and _alpha_ and _beta_ are scalar values.", [ald_trans_n_k, cld_m]),
  Routine(True,  True,  "3", "herk",  Tc, [Css,Zdd],       ["n","k"],            ["layout","triangle","a_transpose"],                   ["a"],      ["c"],                        [ank,cn],        ["alpha","beta"], "",    "Rank-K update of a hermitian matrix", "Same operation as xSYRK, but _C_ is an Hermitian matrix instead.", [ald_trans_n_k, cld_m]),
  Routine(True,  True,  "3", "syr2k", T,  [S,D,C,Z,H],     ["n","k"],            ["layout","triangle","ab_transpose"],                  ["a","b"],  ["c"],                        [ankab,bnkab,cn],["alpha","beta"], "",    "Rank-2K update of a symmetric matrix", "Performs the matrix product _C = alpha * A * B^T + alpha * B * A^T + beta * C_ or _C = alpha * A^T * B + alpha * B^T * A + beta * C_, in which _A_ and _B_ are general matrices and _A^T_ and _B^T_ are their transposed versions, _C_ (_n_ by _n_) is the symmetric matrix to be updated, and _alpha_ and _beta_ are scalar values.", [ald_trans_n_k, bld_trans_n_k, cld_n]),
  Routine(True,  True,  "3", "her2k", TU, [Ccs,Zzd],       ["n","k"],            ["layout","triangle","ab_transpose"],                  ["a","b"],  ["c"],                        [ankab,bnkab,cn],["alpha","beta"], "",    "Rank-2K update of a hermitian matrix", "Same operation as xSYR2K, but _C_ is an Hermitian matrix instead.", [ald_trans_n_k, bld_trans_n_k, cld_n]),
  Routine(True,  True,  "3", "trmm",  T,  [S,D,C,Z,H],     ["m","n"],            ["layout","side","triangle","a_transpose","diagonal"], ["a"],      ["b"],                        [amns,bmn],      ["alpha"],        "",    "Triangular matrix-matrix multiplication", "Performs the matrix product _B = alpha * A * B_ or _B = alpha * B * A_, in which _A_ is a unit or non-unit triangular matrix, _B_ (_m_ by _n_) is the general matrix to be updated, and _alpha_ is a scalar value.", [ald_side_m_n, bld_m]),
  Routine(True,  True,  "3", "trsm",  T,  [S,D,C,Z],       ["m","n"],            ["layout","side","triangle","a_transpose","diagonal"], ["a"],      ["b"],                        [amns,bmn],      ["alpha"],        "",    "Solves a triangular system of equations", "Solves the equation _A * X = alpha * B_ for the unknown _m_ by _n_ matrix X, in which _A_ is an _n_ by _n_ unit or non-unit triangular matrix and B is an _m_ by _n_ matrix. The matrix _B_ is overwritten by the solution _X_.", []),
],
[  # Level X: extra routines (not part of BLAS)
  Routine(True,  True,  "x", "omatcopy", T, [S,D,C,Z,H],   ["m","n"],            ["layout","a_transpose"],                              ["a"],      ["b"],                        [amn,bnma],      ["alpha"],        "",    "Scaling and out-place transpose/copy (non-BLAS function)", "Performs scaling and out-of-place transposition/copying of matrices according to _B = alpha*op(A)_, in which _A_ is an input matrix (_m_ rows by _n_ columns), _B_ an output matrix, and _alpha_ a scalar value. The operation _op_ can be a normal matrix copy, a transposition or a conjugate transposition.", [ald_m, bld_n]),
]]


def main(argv):

    # Parses the command-line arguments
    parser = argparse.ArgumentParser()
    parser.add_argument("clblast_root", help="Root of the CLBlast sources")
    parser.add_argument("-v", "--verbose", action="store_true", help="Increase verbosity of the script")
    cl_args = parser.parse_args(argv)
    library_root = cl_args.clblast_root

    # Checks whether the command-line arguments are valid; exists otherwise
    for f in FILES:
        if not os.path.isfile(library_root + f):
            print("[ERROR] The path '" + library_root + "' does not point to the root of the CLBlast library")
            sys.exit()

    # Iterates over all regular files to output
    for i in range(0, len(FILES)):

        # Stores the header and the footer of the original file
        with open(library_root + FILES[i]) as f:
            original = f.readlines()
        file_header = original[:HEADER_LINES[i]]
        file_footer = original[-FOOTER_LINES[i]:]

        # Re-writes the body of the file
        with open(library_root + FILES[i], "w") as f:
            body = ""
            levels = [1, 2, 3] if (i == 4 or i == 5) else [1, 2, 3, 4]
            for level in levels:
                body += cpp.LEVEL_SEPARATORS[level - 1] + "\n"
                for routine in ROUTINES[level - 1]:
                    if i == 0:
                        body += cpp.clblast_h(routine)
                    if i == 1:
                        body += cpp.clblast_cc(routine)
                    if i == 2:
                        body += cpp.clblast_c_h(routine)
                    if i == 3:
                        body += cpp.clblast_c_cc(routine)
                    if i == 4:
                        body += cpp.wrapper_clblas(routine)
                    if i == 5:
                        body += cpp.wrapper_cblas(routine)
                    if i == 6:
                        body += cpp.clblast_netlib_c_h(routine)
                    if i == 7:
                        body += cpp.clblast_netlib_c_cc(routine)
            f.write("".join(file_header))
            f.write(body)
            f.write("".join(file_footer))

    # Outputs all the test implementations
    for level in [1, 2, 3, 4]:
        for routine in ROUTINES[level - 1]:
            if routine.has_tests:
                level_string = cpp.LEVEL_NAMES[level - 1]
                routine_suffix = "level" + level_string + "/x" + routine.name + ".cpp"

                # Correctness tests
                filename = library_root + "/test/correctness/routines/" + routine_suffix
                with open(filename, "w") as f:
                    f.write(cpp.HEADER + "\n")
                    f.write(cpp.correctness_test(routine, level_string))
                    f.write(cpp.FOOTER)

                # Performance tests
                filename = library_root + "/test/performance/routines/" + routine_suffix
                with open(filename, "w") as f:
                    f.write(cpp.HEADER + "\n")
                    f.write(cpp.performance_test(routine, level_string))
                    f.write(cpp.FOOTER)

    # API documentation
    filename = cl_args.clblast_root + "/doc/clblast.md"

    # Stores the header and the footer of the original documentation file
    with open(filename) as f:
        original = f.readlines()
    file_header = original[:HEADER_LINES_DOC]
    file_footer = original[-FOOTER_LINES_DOC:]

    # Outputs the API documentation
    with open(filename, "w") as f:

        # Outputs the header
        f.write("".join(file_header))
        doc_header = doc.header()
        f.write(doc_header)

        # Generates the documentation for each routine
        for level in [1, 2, 3, 4]:
            for routine in ROUTINES[level - 1]:
                if routine.implemented:
                    doc_routine = doc.generate(routine)
                    f.write(doc_routine)

        # Outputs the footer
        f.write("".join(file_footer))

if __name__ == '__main__':
    main(sys.argv[1:])<|MERGE_RESOLUTION|>--- conflicted
+++ resolved
@@ -41,15 +41,10 @@
     "/include/clblast_netlib_c.h",
     "/src/clblast_netlib_c.cpp",
 ]
-<<<<<<< HEAD
-HEADER_LINES = [117, 75, 118, 22, 29, 41, 65, 32]
-FOOTER_LINES = [17, 95, 19, 18, 6, 6, 9, 2]
-=======
-HEADER_LINES = [121, 73, 125, 23, 29, 41, 65, 32]
+HEADER_LINES = [121, 75, 125, 23, 29, 41, 65, 32]
 FOOTER_LINES = [25, 139, 27, 38, 6, 6, 9, 2]
 HEADER_LINES_DOC = 0
 FOOTER_LINES_DOC = 63
->>>>>>> 0643a29a
 
 # Different possibilities for requirements
 ald_m = "The value of `a_ld` must be at least `m`."

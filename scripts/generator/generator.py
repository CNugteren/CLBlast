--- conflicted
+++ resolved
@@ -54,21 +54,10 @@
 # Populates a list of routines
 routines = [
 [ # Level 1: vector-vector
-<<<<<<< HEAD
-  Routine(False, "1", "rotg",  T,  [S,D],     [], [], [], ["sa","sb","sc","ss"], [], False, "Generate givens plane rotation"),
-  Routine(False, "1", "rotmg", T,  [S,D],     [], [], [], ["sd1","sd2","sx1","sy1","sparam"], [], False, "Generate modified givens plane rotation"),
-  Routine(False, "1", "rot",   T,  [S,D],     ["n"], [], [], ["x","y"], ["cos","sin"], False, "Apply givens plane rotation"),
-  Routine(False, "1", "rotm",  T,  [S,D],     ["n"], [], [], ["x","y","sparam"], [], False, "Apply modified givens plane rotation"),
-  Routine(True,  "1", "swap",  T,  [S,D,C,Z], ["n"], [], [], ["x","y"], [], False, "Swap two vectors"),
-  Routine(True,  "1", "scal",  T,  [S,D,C,Z], ["n"], [], [], ["x"], ["alpha"], False, "Vector scaling"),
-  Routine(True,  "1", "copy",  T,  [S,D,C,Z], ["n"], [], ["x"], ["y"], [], False, "Vector copy"),
-  Routine(True,  "1", "axpy",  T,  [S,D,C,Z], ["n"], [], ["x"], ["y"], ["alpha"], False, "Vector-times-constant plus vector"),
-  Routine(True,  "1", "dot",   T,  [S,D],     ["n"], [], ["x","y"], ["dot"], [], True, "Dot product of two vectors"),
-  Routine(True,  "1", "dotu",  T,  [C,Z],     ["n"], [], ["x","y"], ["dot"], [], True, "Dot product of two complex vectors"),
-  Routine(True,  "1", "dotc",  T,  [C,Z],     ["n"], [], ["x","y"], ["dot"], [], True, "Dot product of two complex vectors, one conjugated"),
-=======
-  #Routine(False, "1", "rotg",  T,  [S,D],     [], [], [], [], ["a","b","c","s"], "", "Generate plane rotation"),
-  #Routine(False, "1", "rot",   T,  [S,D],     ["n"], [], [], ["x","y"], ["c","s"], "", "Apply plane rotation"),
+  Routine(False, "1", "rotg",  T,  [S,D],     [], [], [], ["sa","sb","sc","ss"], [], "", "Generate givens plane rotation"),
+  Routine(False, "1", "rotmg", T,  [S,D],     [], [], [], ["sd1","sd2","sx1","sy1","sparam"], [], "", "Generate modified givens plane rotation"),
+  Routine(False, "1", "rot",   T,  [S,D],     ["n"], [], [], ["x","y"], ["cos","sin"], "", "Apply givens plane rotation"),
+  Routine(False, "1", "rotm",  T,  [S,D],     ["n"], [], [], ["x","y","sparam"], [], "", "Apply modified givens plane rotation"),
   Routine(True,  "1", "swap",  T,  [S,D,C,Z], ["n"], [], [], ["x","y"], [], "", "Swap two vectors"),
   Routine(True,  "1", "scal",  T,  [S,D,C,Z], ["n"], [], [], ["x"], ["alpha"], "", "Vector scaling"),
   Routine(True,  "1", "copy",  T,  [S,D,C,Z], ["n"], [], ["x"], ["y"], [], "", "Vector copy"),
@@ -77,7 +66,6 @@
   Routine(True,  "1", "dotu",  T,  [C,Z],     ["n"], [], ["x","y"], ["dot"], [], "n", "Dot product of two complex vectors"),
   Routine(True,  "1", "dotc",  T,  [C,Z],     ["n"], [], ["x","y"], ["dot"], [], "n", "Dot product of two complex vectors, one conjugated"),
   Routine(True,  "1", "nrm2",  T, [S,D,Sc,Dz],["n"], [], ["x"], ["nrm2"], [], "2*n", "Euclidian norm of a vector"),
->>>>>>> 5409f349
 ],
 [ # Level 2: matrix-vector
   Routine(True,  "2a", "gemv",  T,  [S,D,C,Z], ["m","n"], ["layout","a_transpose"], ["a","x"], ["y"], ["alpha","beta"], "", "General matrix-vector multiplication"),
@@ -264,11 +252,7 @@
   path_clblast+"/src/clblast_c.cc",
   path_clblast+"/test/wrapper_clblas.h",
 ]
-<<<<<<< HEAD
-header_lines = [84, 64, 93, 22, 22]
-=======
 header_lines = [84, 65, 93, 22, 22]
->>>>>>> 5409f349
 footer_lines = [6, 3, 9, 2, 6]
 
 # Checks whether the command-line arguments are valid; exists otherwise

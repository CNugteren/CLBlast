--- conflicted
+++ resolved
@@ -49,13 +49,8 @@
     "/src/clblast_cuda.cpp",
     "/src/pyclblast/src/pyclblast.pyx"
 ]
-<<<<<<< HEAD
 HEADER_LINES = [123, 21, 127, 24, 29, 41, 29, 65, 32, 95, 21, 290]
-FOOTER_LINES = [41, 56, 112, 275, 6, 6, 6, 9, 2, 41, 55, 37]
-=======
-HEADER_LINES = [123, 21, 127, 24, 29, 41, 29, 65, 32, 95, 21, 288]
-FOOTER_LINES = [98, 56, 112, 275, 6, 6, 6, 9, 2, 41, 55, 1]
->>>>>>> a97d8a01
+FOOTER_LINES = [98, 56, 112, 275, 6, 6, 6, 9, 2, 41, 55, 37]
 HEADER_LINES_DOC = 0
 FOOTER_LINES_DOC = 232
 

--- conflicted
+++ resolved
@@ -22,15 +22,10 @@
 // =================================================================================================
 
 // Full version of the kernel with offsets and strided accesses
-<<<<<<< HEAD
-__attribute__((reqd_work_group_size(WGS, 1, 1)))
-__kernel void Xaxpy(const int n, const real_arg arg_alpha,
-=======
 __kernel __attribute__((reqd_work_group_size(WGS, 1, 1)))
-void Xaxpy(const int n, const __constant real* restrict arg_alpha,
->>>>>>> 57f1aa76
-                    const __global real* restrict xgm, const int x_offset, const int x_inc,
-                    __global real* ygm, const int y_offset, const int y_inc) {
+void Xaxpy(const int n, const real_arg arg_alpha,
+           const __global real* restrict xgm, const int x_offset, const int x_inc,
+           __global real* ygm, const int y_offset, const int y_inc) {
   const real alpha = GetRealArg(arg_alpha);
 
   // Loops over the work that needs to be done (allows for an arbitrary number of threads)
@@ -45,15 +40,10 @@
 
 // Faster version of the kernel without offsets and strided accesses. Also assumes that 'n' is
 // dividable by 'VW', 'WGS' and 'WPT'.
-<<<<<<< HEAD
-__attribute__((reqd_work_group_size(WGS, 1, 1)))
-__kernel void XaxpyFast(const int n, const real_arg arg_alpha,
-=======
 __kernel __attribute__((reqd_work_group_size(WGS, 1, 1)))
-void XaxpyFast(const int n, const __constant real* restrict arg_alpha,
->>>>>>> 57f1aa76
-                        const __global realV* restrict xgm,
-                        __global realV* ygm) {
+void XaxpyFast(const int n, const real_arg arg_alpha,
+               const __global realV* restrict xgm,
+               __global realV* ygm) {
   const real alpha = GetRealArg(arg_alpha);
 
   #pragma unroll

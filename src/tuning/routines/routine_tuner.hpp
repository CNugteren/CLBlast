
// =================================================================================================
// This file is part of the CLBlast project. Author(s):
//   Cedric Nugteren <www.cedricnugteren.nl>
//
// This file implements the part of the auto-tuner for tuning entire routines (i.e. switching
// between direct and in-direct GEMM kernels)
//
// =================================================================================================

#ifndef CLBLAST_TUNING_ROUTINES_ROUTINE_TUNER_H_
#define CLBLAST_TUNING_ROUTINES_ROUTINE_TUNER_H_

#include <assert.h>

<<<<<<< HEAD
=======
#include <algorithm>
#include <cstddef>
#include <cstdio>
>>>>>>> 2c1b4e47
#include <string>
#include <utility>
#include <vector>

#include "clblast.h"
#include "cxpp11_common.hpp"
#include "tuning/configurations.hpp"
#include "tuning/tuning.hpp"
#include "utilities/backend.hpp"
#include "utilities/utilities.hpp"

namespace clblast {
// =================================================================================================

template <typename T>
void ForceSelectIndirectFrom(const size_t minimum_size, const Device& device, const std::string& tuner_name,
                             const std::string& parameter_name) {
  const auto override_status =
      OverrideParameters(device(), tuner_name, PrecisionValue<T>(), {{parameter_name, minimum_size}});
  if (override_status != StatusCode::kSuccess) {
    throw RuntimeError("OverrideParameters failed with status " + ToString(override_status));
  }
}

// Computes the best switching point
TuningResult GetBestResult(const std::vector<TuningResult>& scores) {
  auto comparison = [](const TuningResult& lhs, const TuningResult& rhs) { return lhs.score < rhs.score; };
  const auto best_configuration = std::min_element(scores.begin(), scores.end(), comparison);
  return *best_configuration;
}

// Tunes at kernel-level
template <typename T, typename F>
void TuneKernelSelection(const Platform& platform, const Device& device, const Context& context, Queue& queue,
                         const Precision precision, F const& routine, const size_t from, const size_t to,
                         const size_t step, const size_t batch_count, const size_t num_runs, const std::string& name,
                         const std::string& tuner_name, const std::string& family_name,
                         const std::string& parameter_name) {
  // Buffers
  auto buffers =
      std::vector<Buffer<T>>{Buffer<T>(context, to * to * batch_count), Buffer<T>(context, to * to * batch_count),
                             Buffer<T>(context, to * to * batch_count)};

  // In-direct version
  printf("\n* Testing the in-direct %s routine for m=n=k\n", name.c_str());
  ForceSelectIndirectFrom<T>(0, device, tuner_name, parameter_name);
  const auto indirect = TimeRoutine(from, to, step, num_runs, queue, buffers, routine);

  // Direct version
  printf("\n* Testing the direct %s routine for m=n=k\n", name.c_str());
  ForceSelectIndirectFrom<T>((batch_count * to) + 1, device, tuner_name, parameter_name);
  const auto direct = TimeRoutine(from, to, step, num_runs, queue, buffers, routine);

  // Determining final score and best kernel selection point
  assert(indirect.size() == direct.size());
  printf("\n* Collecting results\n");
  auto ratios = std::vector<double>(indirect.size());
  for (auto i = size_t{0}; i < indirect.size(); ++i) {
    ratios[i] = indirect[i].second / direct[i].second;
  }
  auto scores = std::vector<TuningResult>(ratios.size());
  for (auto i = size_t{0}; i < scores.size(); ++i) {
    auto score = 0;
    for (auto j = size_t{0}; j < i; ++j) {
      score += (ratios[j] <= 1.0);
    }
    for (auto j = i + 1; j < ratios.size(); ++j) {
      score += (ratios[j] > 1.0);
    }
    const auto epsilon = (scores.size() - i) / 1e3;  // favour later results over earlier ones
    const auto relative_score = static_cast<double>(score) / static_cast<double>(scores.size() - 1);
    auto tuning_results = Configuration();
    tuning_results[parameter_name] = indirect[i].first;
    tuning_results["PRECISION"] = static_cast<size_t>(precision);
    scores[i] =
        TuningResult{name + "_kernel_selection",
                     ((relative_score * relative_score) * 100) + epsilon,  // squared for proper default computation
                     tuning_results};
  }

  // Displaying results
  printf("|         || %12s indirect || %12s direct ||          |\n", name.c_str(), name.c_str());
  printf(
      "|   m=n=k ||    ms    |   GFLOPS   ||    ms    |  GFLOPS  ||  score   | (lowest score == best switching "
      "point)\n");
  printf("x---------xx----------x------------xx----------x----------xx----------x\n");
  for (auto i = size_t{0}; i < indirect.size(); ++i) {
    assert(indirect[i].first == direct[i].first);
    const auto value = indirect[i].first;
    if (indirect[i].second != -1 && direct[i].second != -1) {
      const auto gflops_indirect = (2 * value * value * value) / (indirect[i].second * 1.0e6);
      const auto gflops_direct = (2 * value * value * value) / (direct[i].second * 1.0e6);
      printf("| %7zu || %8.2lf | %10.1lf || %8.2lf | %8.1lf || %8.3lf |\n", value, indirect[i].second, gflops_indirect,
             direct[i].second, gflops_direct, scores[i].score);
    }
  }
  printf("x---------xx----------x------------xx----------x----------xx----------x\n");
  printf("\n");

  const auto best_result = GetBestResult(scores);
  const auto best_switching_point = best_result.config.at(parameter_name);
  const auto best_string = parameter_name + "=" + ToString(best_switching_point);

  // Outputs the results as JSON to disk, including some meta-data
  const auto precision_string = std::to_string(static_cast<size_t>(precision));
  auto metadata = std::vector<std::pair<std::string, std::string>>{{"kernel_family", family_name},
                                                                   {"precision", precision_string},
                                                                   {"arg_from", ToString(from)},
                                                                   {"arg_to", ToString(to)},
                                                                   {"arg_step", ToString(step)},
                                                                   {"best_kernel", best_result.name},
                                                                   {"best_time", ToString(best_result.score)},
                                                                   {"best_parameters", best_string}};
  PrintTimingsToFileAsJSON("clblast_" + family_name + "_" + precision_string + ".json", device, platform, metadata,
                           scores);
}

// =================================================================================================
}  // namespace clblast

// CLBLAST_TUNING_ROUTINES_ROUTINE_TUNER_H_
#endif<|MERGE_RESOLUTION|>--- conflicted
+++ resolved
@@ -13,12 +13,9 @@
 
 #include <assert.h>
 
-<<<<<<< HEAD
-=======
 #include <algorithm>
 #include <cstddef>
 #include <cstdio>
->>>>>>> 2c1b4e47
 #include <string>
 #include <utility>
 #include <vector>

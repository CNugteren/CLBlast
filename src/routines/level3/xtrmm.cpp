
// =================================================================================================
// This file is part of the CLBlast project. Author(s):
//   Cedric Nugteren <www.cedricnugteren.nl>
//
// This file implements the Xtrmm class (see the header for information about the class).
//
// =================================================================================================

#include "routines/level3/xtrmm.hpp"

#include <cstddef>
#include <string>
#include <vector>

<<<<<<< HEAD
#include "routines/common.hpp"
#include "utilities/buffer_test.hpp"
=======
#include "clblast.h"
#include "routines/common.hpp"
#include "routines/level3/xgemm.hpp"
#include "utilities/backend.hpp"
#include "utilities/buffer_test.hpp"
#include "utilities/clblast_exceptions.hpp"
>>>>>>> 2c1b4e47
#include "utilities/utilities.hpp"

namespace clblast {
// =================================================================================================

// Constructor: forwards to base class constructor
template <typename T>
Xtrmm<T>::Xtrmm(Queue& queue, EventPointer event, const std::string& name) : Xgemm<T>(queue, event, name) {}

// =================================================================================================

// The main routine
template <typename T>
void Xtrmm<T>::DoTrmm(const Layout layout, const Side side, const Triangle triangle, const Transpose a_transpose,
                      const Diagonal diagonal, const size_t m, const size_t n, const T alpha, const Buffer<T>& a_buffer,
                      const size_t a_offset, const size_t a_ld, const Buffer<T>& b_buffer, const size_t b_offset,
                      const size_t b_ld) {
  // Makes sure all dimensions are larger than zero
  if ((m == 0) || (n == 0)) {
    throw BLASError(StatusCode::kInvalidDimension);
  }

  // Computes the k dimension. This is based on whether or not matrix is A (on the left)
  // or B (on the right) in the Xgemm routine.
  auto k = (side == Side::kLeft) ? m : n;

  // Checks for validity of the triangular A matrix
  TestMatrixA(k, k, a_buffer, a_offset, a_ld);

  // Checks for validity of the input/output B matrix
  const auto b_one = (layout == Layout::kRowMajor) ? n : m;
  const auto b_two = (layout == Layout::kRowMajor) ? m : n;
  TestMatrixB(b_one, b_two, b_buffer, b_offset, b_ld);

  // Creates a copy of B to avoid overwriting input in GEMM while computing output
  const auto b_size = ((b_ld * (b_two - 1)) + b_one + b_offset);
<<<<<<< HEAD
  auto b_buffer_copy = Buffer<T>(context_, b_size);
  b_buffer.CopyTo(queue_, b_size, b_buffer_copy);
=======
  auto b_buffer_copy = Buffer<T>(getContext(), b_size);
  b_buffer.CopyTo(getQueue(), b_size, b_buffer_copy);
>>>>>>> 2c1b4e47

  // Determines which kernel to run based on the layout (the Xgemm kernel assumes column-major as
  // default) and on whether we are dealing with an upper or lower triangle of the triangular matrix
  bool is_upper = ((triangle == Triangle::kUpper && layout != Layout::kRowMajor) ||
                   (triangle == Triangle::kLower && layout == Layout::kRowMajor));
  const auto* kernel_name = (is_upper) ? "TriaUpperToSquared" : "TriaLowerToSquared";

  // Determines whether or not the triangular matrix is unit-diagonal
  auto unit_diagonal = diagonal == Diagonal::kUnit;

  // Temporary buffer for a copy of the triangular matrix
  auto temp_triangular = Buffer<T>(getContext(), k * k);

  // Creates a general matrix from the triangular matrix to be able to run the regular Xgemm
  // routine afterwards
  auto kernel = Kernel(getProgram(), kernel_name);

  // Sets the arguments for the triangular-to-squared kernel
  kernel.SetArgument(0, static_cast<int>(k));
  kernel.SetArgument(1, static_cast<int>(a_ld));
  kernel.SetArgument(2, static_cast<int>(a_offset));
  kernel.SetArgument(3, a_buffer());
  kernel.SetArgument(4, static_cast<int>(k));
  kernel.SetArgument(5, static_cast<int>(k));
  kernel.SetArgument(6, 0);
  kernel.SetArgument(7, temp_triangular());
  kernel.SetArgument(8, static_cast<int>(unit_diagonal));

  // Uses the common padding kernel's thread configuration. This is allowed, since the
  // triangular-to-squared kernel uses the same parameters.
  auto global = std::vector<size_t>{Ceil(CeilDiv(k, getDatabase()["PAD_WPTX"]), getDatabase()["PAD_DIMX"]),
                                    Ceil(CeilDiv(k, getDatabase()["PAD_WPTY"]), getDatabase()["PAD_DIMY"])};
  auto local = std::vector<size_t>{getDatabase()["PAD_DIMX"], getDatabase()["PAD_DIMY"]};
  auto kernelEvent = Event();
  RunKernel(kernel, getQueue(), getDevice(), global, local, kernelEvent.pointer());

  // Synchronize now: 'DoGemm' does not accept a list of events to wait for
  kernelEvent.WaitForCompletion();

  // Runs the regular Xgemm code with either "B := alpha*A*B" or ...
  if (side == Side::kLeft) {
    DoGemm(layout, a_transpose, Transpose::kNo, m, n, k, alpha, temp_triangular, 0, k, b_buffer_copy, b_offset, b_ld,
           ConstantZero<T>(), b_buffer, b_offset, b_ld);
  }

  // ... with "B := alpha*B*A". Note that A and B are now reversed.
  else {
    try {
      DoGemm(layout, Transpose::kNo, a_transpose, m, n, k, alpha, b_buffer_copy, b_offset, b_ld, temp_triangular, 0, k,
             ConstantZero<T>(), b_buffer, b_offset, b_ld);
    } catch (BLASError& e) {
      // A and B are now reversed, so also reverse the error codes returned from the Xgemm routine
      switch (e.status()) {
        case StatusCode::kInvalidMatrixA:
          throw BLASError(StatusCode::kInvalidMatrixB, e.details());
        case StatusCode::kInvalidMatrixB:
          throw BLASError(StatusCode::kInvalidMatrixA, e.details());
        case StatusCode::kInvalidLeadDimA:
          throw BLASError(StatusCode::kInvalidLeadDimB, e.details());
        case StatusCode::kInvalidLeadDimB:
          throw BLASError(StatusCode::kInvalidLeadDimA, e.details());
        case StatusCode::kInsufficientMemoryA:
          throw BLASError(StatusCode::kInsufficientMemoryB, e.details());
        case StatusCode::kInsufficientMemoryB:
          throw BLASError(StatusCode::kInsufficientMemoryA, e.details());
        default:
          throw;
      }
    }
  }
}

// =================================================================================================

// Compiles the templated class
template class Xtrmm<half>;
template class Xtrmm<float>;
template class Xtrmm<double>;
template class Xtrmm<float2>;
template class Xtrmm<double2>;

// =================================================================================================
}  // namespace clblast<|MERGE_RESOLUTION|>--- conflicted
+++ resolved
@@ -13,17 +13,12 @@
 #include <string>
 #include <vector>
 
-<<<<<<< HEAD
-#include "routines/common.hpp"
-#include "utilities/buffer_test.hpp"
-=======
 #include "clblast.h"
 #include "routines/common.hpp"
 #include "routines/level3/xgemm.hpp"
 #include "utilities/backend.hpp"
 #include "utilities/buffer_test.hpp"
 #include "utilities/clblast_exceptions.hpp"
->>>>>>> 2c1b4e47
 #include "utilities/utilities.hpp"
 
 namespace clblast {
@@ -60,13 +55,8 @@
 
   // Creates a copy of B to avoid overwriting input in GEMM while computing output
   const auto b_size = ((b_ld * (b_two - 1)) + b_one + b_offset);
-<<<<<<< HEAD
-  auto b_buffer_copy = Buffer<T>(context_, b_size);
-  b_buffer.CopyTo(queue_, b_size, b_buffer_copy);
-=======
   auto b_buffer_copy = Buffer<T>(getContext(), b_size);
   b_buffer.CopyTo(getQueue(), b_size, b_buffer_copy);
->>>>>>> 2c1b4e47
 
   // Determines which kernel to run based on the layout (the Xgemm kernel assumes column-major as
   // default) and on whether we are dealing with an upper or lower triangle of the triangular matrix

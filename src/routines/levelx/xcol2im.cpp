
// =================================================================================================
// This file is part of the CLBlast project. Author(s):
//   Cedric Nugteren <www.cedricnugteren.nl>
//
// This file implements the Xcol2im class (see the header for information about the class).
//
// =================================================================================================

#include "routines/levelx/xcol2im.hpp"

#include <cstddef>
#include <string>
#include <vector>

<<<<<<< HEAD
#include "routines/common.hpp"
=======
#include "clblast.h"
#include "routine.hpp"
#include "routines/common.hpp"
#include "utilities/backend.hpp"
#include "utilities/clblast_exceptions.hpp"
>>>>>>> 2c1b4e47
#include "utilities/utilities.hpp"

namespace clblast {
// =================================================================================================

// Constructor: forwards to base class constructor
template <typename T>
Xcol2im<T>::Xcol2im(Queue& queue, EventPointer event, const std::string& name)
    : Routine(queue, event, name, {"Copy"}, PrecisionValue<T>(), {},
              {
#include "../../kernels/levelx/col2im.opencl"
              }) {
}

// =================================================================================================

// The main routine
template <typename T>
void Xcol2im<T>::DoCol2im(const KernelMode kernel_mode, const size_t channels, const size_t height, const size_t width,
                          const size_t kernel_h, const size_t kernel_w, const size_t pad_h, const size_t pad_w,
                          const size_t stride_h, const size_t stride_w, const size_t dilation_h,
                          const size_t dilation_w, const Buffer<T>& col_buffer, const size_t col_offset,
                          const Buffer<T>& im_buffer, const size_t im_offset) {
  // Flip the output along kernel_h and kernel_w, or not.
  const auto* const kernel_name =
      (kernel_mode == KernelMode::kConvolution) ? "Xcol2imKernelFlip" : "Xcol2imKernelNormal";

  // Makes sure all dimensions are larger than zero
  if ((channels == 0) || (height == 0) || (width == 0)) {
    throw BLASError(StatusCode::kInvalidDimension);
  }

  // Sets the output height and width
  const auto size_h = height + (2 * pad_h);
  const auto padding_h = (dilation_h * (kernel_h - 1)) + 1;
  const auto col_h = (size_h >= padding_h) ? ((size_h - padding_h) / stride_h) + 1 : 1;
  const auto size_w = width + (2 * pad_w);
  const auto padding_w = (dilation_w * (kernel_w - 1)) + 1;
  const auto col_w = (size_w >= padding_w) ? ((size_w - padding_w) / stride_w) + 1 : 1;

  int stride_bez_h = 0;
  int stride_bez_w = 0;
  int dilation_bez_h = 0;
  int dilation_bez_w = 0;
  int gcd_h = 0;
  int gcd_w = 0;
  EuclidGCD(static_cast<int>(stride_h), static_cast<int>(dilation_h), stride_bez_h, dilation_bez_h, gcd_h);
  EuclidGCD(static_cast<int>(stride_w), static_cast<int>(dilation_w), stride_bez_w, dilation_bez_w, gcd_w);

  // Retrieves the kernel from the compiled binary
  auto kernel = Kernel(getProgram(), kernel_name);

  // Sets the kernel arguments
  kernel.SetArgument(0, static_cast<int>(height));
  kernel.SetArgument(1, static_cast<int>(width));
  kernel.SetArgument(2, static_cast<int>(channels));
  kernel.SetArgument(3, static_cast<int>(col_h));
  kernel.SetArgument(4, static_cast<int>(col_w));
  kernel.SetArgument(5, static_cast<int>(kernel_h));
  kernel.SetArgument(6, static_cast<int>(kernel_w));
  kernel.SetArgument(7, static_cast<int>(pad_h));
  kernel.SetArgument(8, static_cast<int>(pad_w));
  kernel.SetArgument(9, static_cast<int>(stride_h));
  kernel.SetArgument(10, static_cast<int>(stride_w));
  kernel.SetArgument(11, static_cast<int>(dilation_h));
  kernel.SetArgument(12, static_cast<int>(dilation_w));
  kernel.SetArgument(13, stride_bez_h);
  kernel.SetArgument(14, stride_bez_w);
  kernel.SetArgument(15, dilation_bez_h);
  kernel.SetArgument(16, dilation_bez_w);
  kernel.SetArgument(17, gcd_h);
  kernel.SetArgument(18, gcd_w);
  kernel.SetArgument(19, col_buffer());
  kernel.SetArgument(20, static_cast<int>(col_offset));
  kernel.SetArgument(21, im_buffer());
  kernel.SetArgument(22, static_cast<int>(im_offset));

  // Launches the kernel
<<<<<<< HEAD
  const auto w_ceiled = Ceil(((width - 1) / gcd_w) + 1, db_["COPY_DIMX"]);
  const auto h_ceiled = Ceil(((height - 1) / gcd_h) + 1, db_["COPY_DIMY"]);
=======
  const auto w_ceiled = Ceil(((width - 1) / gcd_w) + 1, getDatabase()["COPY_DIMX"]);
  const auto h_ceiled = Ceil(((height - 1) / gcd_h) + 1, getDatabase()["COPY_DIMY"]);
>>>>>>> 2c1b4e47
  const auto global = std::vector<size_t>{w_ceiled, h_ceiled * channels};
  const auto local = std::vector<size_t>{getDatabase()["COPY_DIMX"], getDatabase()["COPY_DIMY"]};
  RunKernel(kernel, getQueue(), getDevice(), global, local, getEvent());
}

// =================================================================================================

// Compiles the templated class
template class Xcol2im<half>;
template class Xcol2im<float>;
template class Xcol2im<double>;
template class Xcol2im<float2>;
template class Xcol2im<double2>;

// =================================================================================================
}  // namespace clblast<|MERGE_RESOLUTION|>--- conflicted
+++ resolved
@@ -13,15 +13,11 @@
 #include <string>
 #include <vector>
 
-<<<<<<< HEAD
-#include "routines/common.hpp"
-=======
 #include "clblast.h"
 #include "routine.hpp"
 #include "routines/common.hpp"
 #include "utilities/backend.hpp"
 #include "utilities/clblast_exceptions.hpp"
->>>>>>> 2c1b4e47
 #include "utilities/utilities.hpp"
 
 namespace clblast {
@@ -100,13 +96,8 @@
   kernel.SetArgument(22, static_cast<int>(im_offset));
 
   // Launches the kernel
-<<<<<<< HEAD
-  const auto w_ceiled = Ceil(((width - 1) / gcd_w) + 1, db_["COPY_DIMX"]);
-  const auto h_ceiled = Ceil(((height - 1) / gcd_h) + 1, db_["COPY_DIMY"]);
-=======
   const auto w_ceiled = Ceil(((width - 1) / gcd_w) + 1, getDatabase()["COPY_DIMX"]);
   const auto h_ceiled = Ceil(((height - 1) / gcd_h) + 1, getDatabase()["COPY_DIMY"]);
->>>>>>> 2c1b4e47
   const auto global = std::vector<size_t>{w_ceiled, h_ceiled * channels};
   const auto local = std::vector<size_t>{getDatabase()["COPY_DIMX"], getDatabase()["COPY_DIMY"]};
   RunKernel(kernel, getQueue(), getDevice(), global, local, getEvent());

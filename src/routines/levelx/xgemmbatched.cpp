
// =================================================================================================
// This file is part of the CLBlast project. Author(s):
//   Cedric Nugteren <www.cedricnugteren.nl>
//
// This file implements the XgemmBatched class (see the header for information about the class).
//
// =================================================================================================

#include "routines/levelx/xgemmbatched.hpp"

#include <cstddef>
#include <string>
#include <vector>

<<<<<<< HEAD
#include "routines/common.hpp"
#include "routines/level3/xgemm.hpp"
#include "utilities/buffer_test.hpp"
=======
#include "clblast.h"
#include "routine.hpp"
#include "routines/common.hpp"
#include "routines/level3/xgemm.hpp"
#include "utilities/backend.hpp"
#include "utilities/buffer_test.hpp"
#include "utilities/clblast_exceptions.hpp"
>>>>>>> 2c1b4e47
#include "utilities/utilities.hpp"

namespace clblast {
// =================================================================================================

// Constructor: forwards to base class constructor
template <typename T>
XgemmBatched<T>::XgemmBatched(Queue& queue, EventPointer event, const std::string& name)
    : Routine(queue, event, name, {"Copy", "Pad", "Transpose", "Padtranspose", "Xgemm", "XgemmDirect", "GemmRoutine"},
              PrecisionValue<T>(), {},
              {
#include "../../kernels/level3/level3.opencl"
// (comment to prevent auto-re-ordering)
#include "../../kernels/level3/copy_fast.opencl"
#include "../../kernels/level3/copy_pad.opencl"
#include "../../kernels/level3/transpose_fast.opencl"
#include "../../kernels/level3/transpose_pad.opencl"
                  ,  // separated in multiple parts to prevent C1091 in MSVC 2013
#include "../../kernels/level3/xgemm_direct_part1.opencl"
#include "../../kernels/level3/xgemm_direct_part2.opencl"
#include "../../kernels/level3/xgemm_direct_part3.opencl"
                  ,  // separated in multiple parts to prevent C1091 in MSVC 2013
#include "../../kernels/level3/xgemm_part1.opencl"
#include "../../kernels/level3/xgemm_part2.opencl"
                  ,  // separated in multiple parts to prevent C1091 in MSVC 2013
#include "../../kernels/level3/xgemm_part3.opencl"
#include "../../kernels/level3/xgemm_part4.opencl"
                  ,  // separated in multiple parts to prevent C1091 in MSVC 2013
#include "../../kernels/level3/xgemm_batched.opencl"
#include "../../kernels/level3/xgemm_direct_batched.opencl"
              }) {
}

// =================================================================================================

// The main routine
template <typename T>
void XgemmBatched<T>::DoGemmBatched(const Layout layout, const Transpose a_transpose, const Transpose b_transpose,
                                    const size_t m, const size_t n, const size_t k, const std::vector<T>& alphas,
                                    const Buffer<T>& a_buffer, const std::vector<size_t>& a_offsets, const size_t a_ld,
                                    const Buffer<T>& b_buffer, const std::vector<size_t>& b_offsets, const size_t b_ld,
                                    const std::vector<T>& betas, const Buffer<T>& c_buffer,
                                    const std::vector<size_t>& c_offsets, const size_t c_ld, const size_t batch_count) {
  // Tests for a valid batch count
  if ((batch_count < 1) || (alphas.size() != batch_count) || (betas.size() != batch_count) ||
      (a_offsets.size() != batch_count) || (b_offsets.size() != batch_count) || (c_offsets.size() != batch_count)) {
    throw BLASError(StatusCode::kInvalidBatchCount);
  }

  // Two methods to choose from, select which one to run
  const auto do_gemm_direct = Xgemm<T>::UseDirectKernel(m, n, k, getDatabase()["XGEMM_MIN_INDIRECT_SIZE"]);
  const auto gemm_kernel_id = (do_gemm_direct) ? 0 : getDatabase()["GEMMK"];

  // Computes the transpose/conjugate options and sets the a/b/c sizes based on that
  bool a_do_transpose = false;
  bool b_do_transpose = false;
  bool c_do_transpose = false;
  bool a_conjugate = false;
  bool b_conjugate = false;
  size_t a_one = 0;
  size_t a_two = 0;
  size_t b_one = 0;
  size_t b_two = 0;
  size_t c_one = 0;
  size_t c_two = 0;
  Xgemm<T>::ProcessArguments(layout, a_transpose, b_transpose, m, n, k, a_one, a_two, b_one, b_two, c_one, c_two,
                             a_do_transpose, b_do_transpose, c_do_transpose, a_conjugate, b_conjugate, gemm_kernel_id);

  // Tests the matrices for validity
  TestBatchedMatrixA(a_one, a_two, a_buffer, a_offsets, a_ld, false);  // don't test for invalid LD
  TestBatchedMatrixB(b_one, b_two, b_buffer, b_offsets, b_ld, false);  // don't test for invalid LD
  TestBatchedMatrixC(c_one, c_two, c_buffer, c_offsets, c_ld);

  // Upload the scalar arguments to the device
  auto alphas_device = Buffer<T>(getContext(), BufferAccess::kReadWrite, batch_count);
  auto betas_device = Buffer<T>(getContext(), BufferAccess::kReadWrite, batch_count);
  alphas_device.Write(getQueue(), batch_count, alphas);
  betas_device.Write(getQueue(), batch_count, betas);

  // Converts the offset to integers
  auto a_offsets_int = std::vector<int>(batch_count);
  auto b_offsets_int = std::vector<int>(batch_count);
  auto c_offsets_int = std::vector<int>(batch_count);
  for (auto batch = size_t{0}; batch < batch_count; ++batch) {
    a_offsets_int[batch] = static_cast<int>(a_offsets[batch]);
    b_offsets_int[batch] = static_cast<int>(b_offsets[batch]);
    c_offsets_int[batch] = static_cast<int>(c_offsets[batch]);
  }

  // Selects which version of the batched GEMM to run
  if (do_gemm_direct) {  // single generic kernel
    BatchedGemmDirect(m, n, k, alphas_device, a_buffer, a_offsets_int, a_ld, b_buffer, b_offsets_int, b_ld,
                      betas_device, c_buffer, c_offsets_int, c_ld, a_do_transpose, b_do_transpose, c_do_transpose,
                      a_conjugate, b_conjugate, batch_count);
  } else {  // pre/post-processing plus a very fast kernel
    BatchedGemmIndirect(m, n, k, alphas_device, a_buffer, a_offsets_int, a_ld, b_buffer, b_offsets_int, b_ld,
                        betas_device, c_buffer, c_offsets_int, c_ld, a_do_transpose, b_do_transpose, c_do_transpose,
                        a_conjugate, b_conjugate, a_one, a_two, b_one, b_two, c_one, c_two, batch_count);
  }
}

// =================================================================================================

// The indirect version of batched GEMM. This uses the faster but non-general kernel. It has specific
// requirements, but several pre and post-processing kernels take care of those. However, the
// overhead of these extra kernels might not be ideal for certain devices/arguments.
template <typename T>
void XgemmBatched<T>::BatchedGemmIndirect(
    const size_t m, const size_t n, const size_t k, const Buffer<T>& alphas, const Buffer<T>& a_buffer,
    const std::vector<int>& a_offsets, const size_t a_ld, const Buffer<T>& b_buffer, const std::vector<int>& b_offsets,
    const size_t b_ld, const Buffer<T>& betas, const Buffer<T>& c_buffer, const std::vector<int>& c_offsets,
    const size_t c_ld, const bool a_do_transpose, const bool b_do_transpose, const bool c_do_transpose,
    const bool a_conjugate, const bool b_conjugate, const size_t a_one, const size_t a_two, const size_t b_one,
    const size_t b_two, const size_t c_one, const size_t c_two, const size_t batch_count) {
  // Calculates the ceiled versions of m, n, and k
  const auto m_ceiled = Ceil(Ceil(m, getDatabase()["MWG"]), getDatabase()["VWM"]);
  const auto n_ceiled = Ceil(Ceil(n, getDatabase()["NWG"]), getDatabase()["VWN"]);
  const auto k_ceiled = Ceil(Ceil(k, getDatabase()["KWG"]), getDatabase()["VWM"]);

  // Computes the first and second "internal" (ceiled) dimensions of the 3 matrices taking into account
  // whether the matrices need to be rotated or not for the kernel.
  size_t a_one_i = 0;
  size_t a_two_i = 0;
  size_t b_one_i = 0;
  size_t b_two_i = 0;
  size_t c_one_i = 0;
  size_t c_two_i = 0;
<<<<<<< HEAD
  Xgemm<T>::CalculateInternalDimensions(m, n, k, db_["MWG"], db_["NWG"], db_["KWG"], a_one_i, a_two_i, b_one_i, b_two_i,
                                        c_one_i, c_two_i, db_["GEMMK"]);
=======
  Xgemm<T>::CalculateInternalDimensions(m, n, k, getDatabase()["MWG"], getDatabase()["NWG"], getDatabase()["KWG"],
                                        a_one_i, a_two_i, b_one_i, b_two_i, c_one_i, c_two_i, getDatabase()["GEMMK"]);
>>>>>>> 2c1b4e47

  // Sets the "internal" offsets, i.e. the perfect offsets
  auto a_offsets_i = std::vector<int>(batch_count);
  auto b_offsets_i = std::vector<int>(batch_count);
  auto c_offsets_i = std::vector<int>(batch_count);
  for (auto batch = size_t{0}; batch < batch_count; ++batch) {
    a_offsets_i[batch] = static_cast<int>(batch * a_one_i * a_two_i);
    b_offsets_i[batch] = static_cast<int>(batch * b_one_i * b_two_i);
    c_offsets_i[batch] = static_cast<int>(batch * c_one_i * c_two_i);
  }

  // Determines whether or not temporary matrices are needed
  auto a_no_temp = a_one == a_one_i && a_two == a_two_i && a_ld == a_one && a_offsets == a_offsets_i &&
                   !a_do_transpose && !a_conjugate;
  auto b_no_temp = b_one == b_one_i && b_two == b_two_i && b_ld == b_one && b_offsets == b_offsets_i &&
                   !b_do_transpose && !b_conjugate;
  auto c_no_temp = c_one == c_one_i && c_two == c_two_i && c_ld == c_one && c_offsets == c_offsets_i && !c_do_transpose;

  // Creates the temporary matrices
  const auto a_temp = (a_no_temp) ? a_buffer : Buffer<T>(getContext(), batch_count * a_one_i * a_two_i);
  const auto b_temp = (b_no_temp) ? b_buffer : Buffer<T>(getContext(), batch_count * b_one_i * b_two_i);
  const auto c_temp = (c_no_temp) ? c_buffer : Buffer<T>(getContext(), batch_count * c_one_i * c_two_i);

  // Events of all kernels (including pre/post processing kernels)
  auto eventWaitList = std::vector<Event>();
  auto emptyEventList = std::vector<Event>();

  // Runs the pre-processing kernel for matrix A. This transposes the matrix, but also pads zeros
  // to fill it up until it reaches a certain multiple of size (kernel parameter dependent). In
  // case nothing has to be done, these kernels can be skipped.
  if (!a_no_temp) {
    auto a_offsets_device = Buffer<int>(getContext(), BufferAccess::kReadWrite, batch_count);
    auto a_offsets_i_device = Buffer<int>(getContext(), BufferAccess::kReadWrite, batch_count);
    a_offsets_device.Write(getQueue(), batch_count, a_offsets);
    a_offsets_i_device.Write(getQueue(), batch_count, a_offsets_i);
    auto eventProcessA = Event();
    PadCopyTransposeMatrixBatched(getQueue(), getDevice(), getDatabase(), eventProcessA.pointer(), emptyEventList,
                                  a_one, a_two, a_ld, a_offsets_device, a_buffer, a_one_i, a_two_i, a_one_i,
                                  a_offsets_i_device, a_temp, getProgram(), true, a_do_transpose, a_conjugate,
                                  batch_count);
    eventWaitList.push_back(eventProcessA);
  }

  // As above, but now for matrix B
  if (!b_no_temp) {
    auto b_offsets_device = Buffer<int>(getContext(), BufferAccess::kReadWrite, batch_count);
    auto b_offsets_i_device = Buffer<int>(getContext(), BufferAccess::kReadWrite, batch_count);
    b_offsets_device.Write(getQueue(), batch_count, b_offsets);
    b_offsets_i_device.Write(getQueue(), batch_count, b_offsets_i);
    auto eventProcessB = Event();
    PadCopyTransposeMatrixBatched(getQueue(), getDevice(), getDatabase(), eventProcessB.pointer(), emptyEventList,
                                  b_one, b_two, b_ld, b_offsets_device, b_buffer, b_one_i, b_two_i, b_one_i,
                                  b_offsets_i_device, b_temp, getProgram(), true, b_do_transpose, b_conjugate,
                                  batch_count);
    eventWaitList.push_back(eventProcessB);
  }

  // As above, but now for matrix C
  auto c_offsets_device = Buffer<int>(getContext(), BufferAccess::kReadWrite, batch_count);
  auto c_offsets_i_device = Buffer<int>(getContext(), BufferAccess::kReadWrite, batch_count);
  if (!c_no_temp) {
    c_offsets_device.Write(getQueue(), batch_count, c_offsets);
    c_offsets_i_device.Write(getQueue(), batch_count, c_offsets_i);
    auto eventProcessC = Event();
    PadCopyTransposeMatrixBatched(getQueue(), getDevice(), getDatabase(), eventProcessC.pointer(), emptyEventList,
                                  c_one, c_two, c_ld, c_offsets_device, c_buffer, c_one_i, c_two_i, c_one_i,
                                  c_offsets_i_device, c_temp, getProgram(), true, c_do_transpose, false, batch_count);
    eventWaitList.push_back(eventProcessC);
  }

  // Retrieves the Xgemm kernel from the compiled binary
  auto kernel = Kernel(getProgram(), "XgemmBatched");

  // Sets the kernel arguments
  kernel.SetArgument(0, static_cast<int>(m_ceiled));
  kernel.SetArgument(1, static_cast<int>(n_ceiled));
  kernel.SetArgument(2, static_cast<int>(k_ceiled));
  kernel.SetArgument(3, alphas());
  kernel.SetArgument(4, betas());
  kernel.SetArgument(5, a_temp());
  kernel.SetArgument(6, static_cast<int>(a_one_i));
  kernel.SetArgument(7, static_cast<int>(a_two_i));
  kernel.SetArgument(8, b_temp());
  kernel.SetArgument(9, static_cast<int>(b_one_i));
  kernel.SetArgument(10, static_cast<int>(b_two_i));
  kernel.SetArgument(11, c_temp());
  kernel.SetArgument(12, static_cast<int>(c_one_i));
  kernel.SetArgument(13, static_cast<int>(c_two_i));

  // Computes the global and local thread sizes
  const auto global = std::vector<size_t>{(c_one_i * getDatabase()["MDIMC"]) / getDatabase()["MWG"],
                                          (c_two_i * getDatabase()["NDIMC"]) / getDatabase()["NWG"], batch_count};
  const auto local = std::vector<size_t>{getDatabase()["MDIMC"], getDatabase()["NDIMC"], 1};

  // Launches the kernel
  auto eventKernel = Event();
  auto eventPointer = (!c_no_temp) ? eventKernel.pointer() : getEvent();
  RunKernel(kernel, getQueue(), getDevice(), global, local, eventPointer, eventWaitList);

  // Runs the post-processing kernel if needed
  if (!c_no_temp) {
    eventWaitList.push_back(eventKernel);
    PadCopyTransposeMatrixBatched(getQueue(), getDevice(), getDatabase(), getEvent(), eventWaitList, c_one_i, c_two_i,
                                  c_one_i, c_offsets_i_device, c_temp, c_one, c_two, c_ld, c_offsets_device, c_buffer,
                                  getProgram(), false, c_do_transpose, false, batch_count);
  }
}

// =================================================================================================

// The direct version of batched GEMM, requiring just one kernel, no pre or post-processing kernels.
template <typename T>
void XgemmBatched<T>::BatchedGemmDirect(const size_t m, const size_t n, const size_t k, const Buffer<T>& alphas,
                                        const Buffer<T>& a_buffer, const std::vector<int>& a_offsets, const size_t a_ld,
                                        const Buffer<T>& b_buffer, const std::vector<int>& b_offsets, const size_t b_ld,
                                        const Buffer<T>& betas, const Buffer<T>& c_buffer,
                                        const std::vector<int>& c_offsets, const size_t c_ld, const bool a_do_transpose,
                                        const bool b_do_transpose, const bool c_do_transpose, const bool a_conjugate,
                                        const bool b_conjugate, const size_t batch_count) {
  // Uploads the offsets to the device
  auto a_offsets_device = Buffer<int>(getContext(), BufferAccess::kReadWrite, batch_count);
  auto b_offsets_device = Buffer<int>(getContext(), BufferAccess::kReadWrite, batch_count);
  auto c_offsets_device = Buffer<int>(getContext(), BufferAccess::kReadWrite, batch_count);
  a_offsets_device.Write(getQueue(), batch_count, a_offsets);
  b_offsets_device.Write(getQueue(), batch_count, b_offsets);
  c_offsets_device.Write(getQueue(), batch_count, c_offsets);

  // Retrieves the proper XgemmDirect kernel from the compiled binary
  const char* name = nullptr;
  if (a_do_transpose) {
    if (b_do_transpose) {
      name = "XgemmDirectBatchedTT";
    } else {
      name = "XgemmDirectBatchedTN";
    }
  } else {
    if (b_do_transpose) {
      name = "XgemmDirectBatchendNT";
    } else {
      name = "XgemmDirectBatchedNN";
    }
  }
  auto kernel = Kernel(getProgram(), name);

  // Sets the kernel arguments
  kernel.SetArgument(0, static_cast<int>(m));
  kernel.SetArgument(1, static_cast<int>(n));
  kernel.SetArgument(2, static_cast<int>(k));
  kernel.SetArgument(3, alphas());
  kernel.SetArgument(4, betas());
  kernel.SetArgument(5, a_buffer());
  kernel.SetArgument(6, a_offsets_device());
  kernel.SetArgument(7, static_cast<int>(a_ld));
  kernel.SetArgument(8, b_buffer());
  kernel.SetArgument(9, b_offsets_device());
  kernel.SetArgument(10, static_cast<int>(b_ld));
  kernel.SetArgument(11, c_buffer());
  kernel.SetArgument(12, c_offsets_device());
  kernel.SetArgument(13, static_cast<int>(c_ld));
  kernel.SetArgument(14, static_cast<int>(c_do_transpose));
  kernel.SetArgument(15, static_cast<int>(a_conjugate));
  kernel.SetArgument(16, static_cast<int>(b_conjugate));

  // Computes the global and local thread sizes
  const auto m_ceiled = Ceil(m, getDatabase()["WGD"]);
  const auto n_ceiled = Ceil(n, getDatabase()["WGD"]);
  const auto global = std::vector<size_t>{(m_ceiled * getDatabase()["MDIMCD"]) / getDatabase()["WGD"],
                                          (n_ceiled * getDatabase()["NDIMCD"]) / getDatabase()["WGD"], batch_count};
  const auto local = std::vector<size_t>{getDatabase()["MDIMCD"], getDatabase()["NDIMCD"], 1};

  // Launches the kernel
  RunKernel(kernel, getQueue(), getDevice(), global, local, getEvent());
}

// =================================================================================================

// Compiles the templated class
template class XgemmBatched<half>;
template class XgemmBatched<float>;
template class XgemmBatched<double>;
template class XgemmBatched<float2>;
template class XgemmBatched<double2>;

// =================================================================================================
}  // namespace clblast<|MERGE_RESOLUTION|>--- conflicted
+++ resolved
@@ -13,11 +13,6 @@
 #include <string>
 #include <vector>
 
-<<<<<<< HEAD
-#include "routines/common.hpp"
-#include "routines/level3/xgemm.hpp"
-#include "utilities/buffer_test.hpp"
-=======
 #include "clblast.h"
 #include "routine.hpp"
 #include "routines/common.hpp"
@@ -25,7 +20,6 @@
 #include "utilities/backend.hpp"
 #include "utilities/buffer_test.hpp"
 #include "utilities/clblast_exceptions.hpp"
->>>>>>> 2c1b4e47
 #include "utilities/utilities.hpp"
 
 namespace clblast {
@@ -153,13 +147,8 @@
   size_t b_two_i = 0;
   size_t c_one_i = 0;
   size_t c_two_i = 0;
-<<<<<<< HEAD
-  Xgemm<T>::CalculateInternalDimensions(m, n, k, db_["MWG"], db_["NWG"], db_["KWG"], a_one_i, a_two_i, b_one_i, b_two_i,
-                                        c_one_i, c_two_i, db_["GEMMK"]);
-=======
   Xgemm<T>::CalculateInternalDimensions(m, n, k, getDatabase()["MWG"], getDatabase()["NWG"], getDatabase()["KWG"],
                                         a_one_i, a_two_i, b_one_i, b_two_i, c_one_i, c_two_i, getDatabase()["GEMMK"]);
->>>>>>> 2c1b4e47
 
   // Sets the "internal" offsets, i.e. the perfect offsets
   auto a_offsets_i = std::vector<int>(batch_count);

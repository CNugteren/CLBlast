
// =================================================================================================
// This file is part of the CLBlast project. Author(s):
//   Cedric Nugteren <www.cedricnugteren.nl>
//
// This file implements the Xspr2 routine. The precision is implemented using a template argument.
//
// =================================================================================================

#ifndef CLBLAST_ROUTINES_XSPR2_H_
#define CLBLAST_ROUTINES_XSPR2_H_

#include <cstddef>
#include <string>

#include "clblast.h"
#include "routines/level2/xher2.hpp"
#include "utilities/backend.hpp"

namespace clblast {
// =================================================================================================

// See comment at top of file for a description of the class
template <typename T>
class Xspr2 : public Xher2<T> {
 public:
  // Uses the regular Xher2 routine
  using Xher2<T>::DoHer2;

  // Constructor
  Xspr2(Queue& queue, EventPointer event, const std::string& name = "SPR2");

  // Templated-precision implementation of the routine
<<<<<<< HEAD
  void DoSpr2(Layout layout, Triangle triangle, size_t n, T alpha, const Buffer<T>& x_buffer, size_t x_offset,
              size_t x_inc, const Buffer<T>& y_buffer, size_t y_offset, size_t y_inc, const Buffer<T>& ap_buffer,
              size_t ap_offset);
=======
  void DoSpr2(Layout layout, Triangle triangle, size_t n, T alpha, const Buffer<T>& x_buffer,
              size_t x_offset, size_t x_inc, const Buffer<T>& y_buffer, size_t y_offset,
              size_t y_inc, const Buffer<T>& ap_buffer, size_t ap_offset);
>>>>>>> 2c1b4e47
};

// =================================================================================================
}  // namespace clblast

// CLBLAST_ROUTINES_XSPR2_H_
#endif<|MERGE_RESOLUTION|>--- conflicted
+++ resolved
@@ -31,15 +31,9 @@
   Xspr2(Queue& queue, EventPointer event, const std::string& name = "SPR2");
 
   // Templated-precision implementation of the routine
-<<<<<<< HEAD
-  void DoSpr2(Layout layout, Triangle triangle, size_t n, T alpha, const Buffer<T>& x_buffer, size_t x_offset,
-              size_t x_inc, const Buffer<T>& y_buffer, size_t y_offset, size_t y_inc, const Buffer<T>& ap_buffer,
-              size_t ap_offset);
-=======
   void DoSpr2(Layout layout, Triangle triangle, size_t n, T alpha, const Buffer<T>& x_buffer,
               size_t x_offset, size_t x_inc, const Buffer<T>& y_buffer, size_t y_offset,
               size_t y_inc, const Buffer<T>& ap_buffer, size_t ap_offset);
->>>>>>> 2c1b4e47
 };
 
 // =================================================================================================

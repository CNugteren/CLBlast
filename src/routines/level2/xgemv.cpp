--- conflicted
+++ resolved
@@ -13,17 +13,12 @@
 #include <string>
 #include <vector>
 
-<<<<<<< HEAD
-#include "routines/common.hpp"
-#include "utilities/buffer_test.hpp"
-=======
 #include "clblast.h"
 #include "routine.hpp"
 #include "routines/common.hpp"
 #include "utilities/backend.hpp"
 #include "utilities/buffer_test.hpp"
 #include "utilities/clblast_exceptions.hpp"
->>>>>>> 2c1b4e47
 #include "utilities/utilities.hpp"
 
 namespace clblast {
@@ -98,20 +93,12 @@
   TestVectorY(m_real, y_buffer, y_offset, y_inc);
 
   // Determines whether or not the fast-version can be used
-<<<<<<< HEAD
-  fast_kernel = fast_kernel && (a_offset == 0) && (a_rotated == 0) && (static_cast<int>(a_conjugate) == 0) &&
-                IsMultiple(m, db_["WGS2"] * db_["WPT2"]) && IsMultiple(n, db_["WGS2"]) && IsMultiple(a_ld, db_["VW2"]);
-  fast_kernel_rot = fast_kernel_rot && (a_offset == 0) && (a_rotated == 1) && (static_cast<int>(a_conjugate) == 0) &&
-                    IsMultiple(m, db_["WGS3"] * db_["WPT3"]) && IsMultiple(n, db_["WGS3"]) &&
-                    IsMultiple(a_ld, db_["VW3"]);
-=======
   fast_kernel = fast_kernel && (a_offset == 0) && (a_rotated == 0) && !a_conjugate &&
                 IsMultiple(m, getDatabase()["WGS2"] * getDatabase()["WPT2"]) && IsMultiple(n, getDatabase()["WGS2"]) &&
                 IsMultiple(a_ld, getDatabase()["VW2"]);
   fast_kernel_rot = fast_kernel_rot && (a_offset == 0) && (a_rotated == 1) && !a_conjugate &&
                     IsMultiple(m, getDatabase()["WGS3"] * getDatabase()["WPT3"]) &&
                     IsMultiple(n, getDatabase()["WGS3"]) && IsMultiple(a_ld, getDatabase()["VW3"]);
->>>>>>> 2c1b4e47
 
   // If possible, run the fast-version (rotated or non-rotated) of the kernel
   auto kernel_name = std::string{"Xgemv"};

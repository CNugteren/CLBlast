
// =================================================================================================
// This file is part of the CLBlast project. Author(s):
//   Cedric Nugteren <www.cedricnugteren.nl>
//
// This file implements the Xtpmv routine. It is based on the generalized mat-vec multiplication
// routine (Xgemv). The Xtpmv class inherits from the templated class Xgemv, allowing it to call the
// "MatVec" function directly.
//
// =================================================================================================

#ifndef CLBLAST_ROUTINES_XTPMV_H_
#define CLBLAST_ROUTINES_XTPMV_H_

#include <cstddef>
#include <string>

#include "clblast.h"
#include "routines/level2/xgemv.hpp"
#include "utilities/backend.hpp"

namespace clblast {
// =================================================================================================

// See comment at top of file for a description of the class
template <typename T>
class Xtpmv : public Xgemv<T> {
 public:
  // Uses the generic matrix-vector routine
  using Xgemv<T>::getQueue;
  using Xgemv<T>::getContext;
  using Xgemv<T>::MatVec;

  // Constructor
  Xtpmv(Queue& queue, EventPointer event, const std::string& name = "TPMV");

  // Templated-precision implementation of the routine
<<<<<<< HEAD
  void DoTpmv(Layout layout, Triangle triangle, Transpose a_transpose, Diagonal diagonal, size_t n,
              const Buffer<T>& ap_buffer, size_t ap_offset, const Buffer<T>& x_buffer, size_t x_offset, size_t x_inc);
=======
  void DoTpmv(Layout layout, Triangle triangle, Transpose a_transpose, Diagonal diagonal,
              size_t n, const Buffer<T>& ap_buffer, size_t ap_offset, const Buffer<T>& x_buffer,
              size_t x_offset, size_t x_inc);
>>>>>>> 2c1b4e47
};

// =================================================================================================
}  // namespace clblast

// CLBLAST_ROUTINES_XTPMV_H_
#endif<|MERGE_RESOLUTION|>--- conflicted
+++ resolved
@@ -35,14 +35,9 @@
   Xtpmv(Queue& queue, EventPointer event, const std::string& name = "TPMV");
 
   // Templated-precision implementation of the routine
-<<<<<<< HEAD
-  void DoTpmv(Layout layout, Triangle triangle, Transpose a_transpose, Diagonal diagonal, size_t n,
-              const Buffer<T>& ap_buffer, size_t ap_offset, const Buffer<T>& x_buffer, size_t x_offset, size_t x_inc);
-=======
   void DoTpmv(Layout layout, Triangle triangle, Transpose a_transpose, Diagonal diagonal,
               size_t n, const Buffer<T>& ap_buffer, size_t ap_offset, const Buffer<T>& x_buffer,
               size_t x_offset, size_t x_inc);
->>>>>>> 2c1b4e47
 };
 
 // =================================================================================================

--- conflicted
+++ resolved
@@ -11,15 +11,12 @@
 
 #include <cstddef>
 #include <string>
-<<<<<<< HEAD
-=======
 
 #include "clblast.h"
 #include "routines/level2/xgemv.hpp"
 #include "utilities/backend.hpp"
 #include "utilities/clblast_exceptions.hpp"
 #include "utilities/utilities.hpp"
->>>>>>> 2c1b4e47
 
 namespace clblast {
 // =================================================================================================
@@ -42,13 +39,8 @@
   x_buffer.CopyTo(getQueue(), x_size, scratch_buffer);
 
   // The data is either in the upper or lower triangle
-<<<<<<< HEAD
-  size_t is_upper = static_cast<size_t>((triangle == Triangle::kUpper && layout != Layout::kRowMajor) ||
-                                        (triangle == Triangle::kLower && layout == Layout::kRowMajor));
-=======
   auto is_upper = static_cast<size_t>((triangle == Triangle::kUpper && layout != Layout::kRowMajor) ||
                                       (triangle == Triangle::kLower && layout == Layout::kRowMajor));
->>>>>>> 2c1b4e47
 
   // Adds '2' to the parameter if the diagonal is unit
   auto parameter = (diagonal == Diagonal::kUnit) ? is_upper + 2 : is_upper;

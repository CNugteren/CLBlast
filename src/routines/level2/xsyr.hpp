
// =================================================================================================
// This file is part of the CLBlast project. Author(s):
//   Cedric Nugteren <www.cedricnugteren.nl>
//
// This file implements the Xsyr routine. The precision is implemented using a template argument.
//
// =================================================================================================

#ifndef CLBLAST_ROUTINES_XSYR_H_
#define CLBLAST_ROUTINES_XSYR_H_

#include <cstddef>
#include <string>

#include "clblast.h"
#include "routines/level2/xher.hpp"
#include "utilities/backend.hpp"

namespace clblast {
// =================================================================================================

// See comment at top of file for a description of the class
template <typename T>
class Xsyr : public Xher<T, T> {
 public:
  // Uses the regular Xher routine
  using Xher<T, T>::DoHer;

  // Constructor
  Xsyr(Queue& queue, EventPointer event, const std::string& name = "SYR");

  // Templated-precision implementation of the routine
<<<<<<< HEAD
  void DoSyr(Layout layout, Triangle triangle, size_t n, T alpha, const Buffer<T>& x_buffer, size_t x_offset,
             size_t x_inc, const Buffer<T>& a_buffer, size_t a_offset, size_t a_ld);
=======
  void DoSyr(Layout layout, Triangle triangle, size_t n, T alpha, const Buffer<T>& x_buffer,
             size_t x_offset, size_t x_inc, const Buffer<T>& a_buffer, size_t a_offset,
             size_t a_ld);
>>>>>>> 2c1b4e47
};

// =================================================================================================
}  // namespace clblast

// CLBLAST_ROUTINES_XSYR_H_
#endif<|MERGE_RESOLUTION|>--- conflicted
+++ resolved
@@ -31,14 +31,9 @@
   Xsyr(Queue& queue, EventPointer event, const std::string& name = "SYR");
 
   // Templated-precision implementation of the routine
-<<<<<<< HEAD
-  void DoSyr(Layout layout, Triangle triangle, size_t n, T alpha, const Buffer<T>& x_buffer, size_t x_offset,
-             size_t x_inc, const Buffer<T>& a_buffer, size_t a_offset, size_t a_ld);
-=======
   void DoSyr(Layout layout, Triangle triangle, size_t n, T alpha, const Buffer<T>& x_buffer,
              size_t x_offset, size_t x_inc, const Buffer<T>& a_buffer, size_t a_offset,
              size_t a_ld);
->>>>>>> 2c1b4e47
 };
 
 // =================================================================================================

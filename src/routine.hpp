
// =================================================================================================
// This file is part of the CLBlast project. Author(s):
//   Cedric Nugteren <www.cedricnugteren.nl>
//
// This file implements all the basic functionality for the BLAS routines. This class serves as a
// base class for the actual routines (e.g. Xaxpy, Xgemm). It contains common functionality such as
// compiling the OpenCL kernel, connecting to the database, etc.
//
// =================================================================================================

#ifndef CLBLAST_ROUTINE_H_
#define CLBLAST_ROUTINE_H_

#include <initializer_list>
#include <memory>
#include <string>
#include <unordered_map>
#include <vector>

#include "cache.hpp"
#include "clblast.h"
#include "database/database.hpp"
<<<<<<< HEAD
=======
#include "database/database_structure.hpp"
#include "utilities/backend.hpp"
>>>>>>> 2c1b4e47
#include "utilities/utilities.hpp"

namespace clblast {
// =================================================================================================

// See comment at top of file for a description of the class
class Routine {
 public:
  // Initializes db_, fetching cached database or building one
  static void InitDatabase(const Device& device, const std::vector<std::string>& kernel_names,
                           const Precision precision, const std::vector<database::DatabaseEntry>& userDatabase,
                           Databases& db) {
    auto* const platform_id = device.PlatformID();
    for (const auto& kernel_name : kernel_names) {
      // Queries the cache to see whether or not the kernel parameter database is already there
      bool has_db = false;
      db(kernel_name) =
          DatabaseCache::Instance().Get(DatabaseKeyRef{platform_id, device(), precision, kernel_name}, &has_db);
      if (has_db) {
        continue;
      }

      // Builds the parameter database for this device and routine set and stores it in the cache
      log_debug("Searching database for kernel '" + kernel_name + "'");
      db(kernel_name) = Database(device, kernel_name, precision, userDatabase);
      DatabaseCache::Instance().Store(DatabaseKey{platform_id, device(), precision, kernel_name},
                                      Database{db(kernel_name)});
    }
  }

  // Base class constructor. The user database is an optional extra database to override the
  // built-in database.
  // All heavy preparation work is done inside this constructor.
  // NOTE: the caller must provide the same userDatabase for each combination of device, precision
  // and routine list, otherwise the caching logic will break.
<<<<<<< HEAD
  explicit Routine(Queue& queue, EventPointer event, const std::string& name,
                   const std::vector<std::string>& kernel_names, Precision precision,
                   const std::vector<database::DatabaseEntry>& userDatabase, std::initializer_list<const char*> source);
=======
  Routine(Queue& queue, EventPointer event, std::string name, const std::vector<std::string>& routines,
          Precision precision, const std::vector<database::DatabaseEntry>& userDatabase,
          std::initializer_list<const char*> source);
>>>>>>> 2c1b4e47

  // List of kernel-routine look-ups
  static const std::vector<std::string> routines_axpy;
  static const std::vector<std::string> routines_dot;
  static const std::vector<std::string> routines_ger;
  static const std::vector<std::string> routines_gemv;
  static const std::vector<std::string> routines_gemm;
  static const std::vector<std::string> routines_gemm_syrk;
  static const std::vector<std::string> routines_trsm;
  static const std::unordered_map<std::string, const std::vector<std::string>> routines_by_kernel;

 private:
  // Initializes program_, fetching cached program or building one
  void InitProgram(std::initializer_list<const char*> source);

 protected:
  Precision getPrecision() const noexcept { return precision_; };

  const std::string& getRoutineName() const noexcept { return routine_name_; }
  const std::vector<std::string>& getKernelNames() const noexcept { return kernel_names_; }

  Queue& getQueue() noexcept { return queue_; }
  EventPointer getEvent() const noexcept { return event_; }
  const Context& getContext() const noexcept { return context_; }
  const Device& getDevice() const noexcept { return device_; }

  std::shared_ptr<Program>& getProgram() noexcept { return program_; }
  Databases& getDatabase() noexcept { return db_; }

  // Non-static variable for the precision
 private:
  Precision precision_;

  // The routine's name and the corresponding kernels
  std::string routine_name_;
  std::vector<std::string> kernel_names_;

  // The OpenCL objects, accessible only from derived classes
  Queue queue_;
  EventPointer event_;
  Context context_;
  Device device_;

  // Compiled program (either retrieved from cache or compiled in slow path)
  std::shared_ptr<Program> program_;

  // Connection to the database for all the device-specific parameters
  Databases db_;
};

// =================================================================================================
}  // namespace clblast

// CLBLAST_ROUTINE_H_
#endif<|MERGE_RESOLUTION|>--- conflicted
+++ resolved
@@ -21,11 +21,8 @@
 #include "cache.hpp"
 #include "clblast.h"
 #include "database/database.hpp"
-<<<<<<< HEAD
-=======
 #include "database/database_structure.hpp"
 #include "utilities/backend.hpp"
->>>>>>> 2c1b4e47
 #include "utilities/utilities.hpp"
 
 namespace clblast {
@@ -61,15 +58,9 @@
   // All heavy preparation work is done inside this constructor.
   // NOTE: the caller must provide the same userDatabase for each combination of device, precision
   // and routine list, otherwise the caching logic will break.
-<<<<<<< HEAD
-  explicit Routine(Queue& queue, EventPointer event, const std::string& name,
-                   const std::vector<std::string>& kernel_names, Precision precision,
-                   const std::vector<database::DatabaseEntry>& userDatabase, std::initializer_list<const char*> source);
-=======
   Routine(Queue& queue, EventPointer event, std::string name, const std::vector<std::string>& routines,
           Precision precision, const std::vector<database::DatabaseEntry>& userDatabase,
           std::initializer_list<const char*> source);
->>>>>>> 2c1b4e47
 
   // List of kernel-routine look-ups
   static const std::vector<std::string> routines_axpy;

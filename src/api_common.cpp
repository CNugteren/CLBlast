// =================================================================================================
// This file is part of the CLBlast project. Author(s):
//   Cedric Nugteren <www.cedricnugteren.nl>
//
// This file implements the common (non-OpenCL-specific) functions of the CLBlast API.
//
// =================================================================================================

#include <cstddef>
#include <string>
#include <unordered_map>
#include <vector>

#include "cache.hpp"
#include "clblast.h"
#include "database/database_structure.hpp"
#include "routines/level1/xamax.hpp"
#include "routines/level1/xasum.hpp"
#include "routines/level1/xaxpy.hpp"
#include "routines/level1/xcopy.hpp"
#include "routines/level1/xdot.hpp"
#include "routines/level1/xdotc.hpp"
#include "routines/level1/xdotu.hpp"
#include "routines/level1/xmax.hpp"
#include "routines/level1/xmin.hpp"
#include "routines/level1/xnrm2.hpp"
#include "routines/level1/xscal.hpp"
#include "routines/level1/xsum.hpp"
#include "routines/level1/xswap.hpp"
#include "routines/level2/xgbmv.hpp"
#include "routines/level2/xgemv.hpp"
#include "routines/level2/xger.hpp"
#include "routines/level2/xgerc.hpp"
#include "routines/level2/xgeru.hpp"
#include "routines/level2/xhbmv.hpp"
#include "routines/level2/xhemv.hpp"
#include "routines/level2/xher.hpp"
#include "routines/level2/xher2.hpp"
#include "routines/level2/xhpmv.hpp"
#include "routines/level2/xhpr.hpp"
#include "routines/level2/xhpr2.hpp"
#include "routines/level2/xsbmv.hpp"
#include "routines/level2/xspmv.hpp"
#include "routines/level2/xspr.hpp"
#include "routines/level2/xspr2.hpp"
#include "routines/level2/xsymv.hpp"
#include "routines/level2/xsyr.hpp"
#include "routines/level2/xsyr2.hpp"
#include "routines/level2/xtbmv.hpp"
#include "routines/level2/xtpmv.hpp"
#include "routines/level2/xtrmv.hpp"
#include "routines/level3/xgemm.hpp"
#include "routines/level3/xhemm.hpp"
#include "routines/level3/xher2k.hpp"
#include "routines/level3/xherk.hpp"
#include "routines/level3/xsymm.hpp"
#include "routines/level3/xsyr2k.hpp"
#include "routines/level3/xsyrk.hpp"
#include "routines/level3/xtrmm.hpp"
#include "routines/levelx/xomatcopy.hpp"
#include "utilities/backend.hpp"
#include "utilities/clblast_exceptions.hpp"
#include "utilities/utilities.hpp"

namespace clblast {
// =================================================================================================

// Clears the cache of stored binaries
StatusCode ClearCache() {
  try {
    ProgramCache::Instance().Invalidate();
    BinaryCache::Instance().Invalidate();
  } catch (...) {
    return DispatchException();
  }
  return StatusCode::kSuccess;
}

<<<<<<< HEAD
// NOLINTBEGIN(bugprone-unused-raii)
template <typename Real, typename Complex>
void FillCacheForPrecision(Queue& queue) {
  try {
    // NOLINTBEGIN
    // Runs all the level 1 set-up functions
    Xswap<Real>(queue, nullptr);
    Xswap<Complex>(queue, nullptr);
    Xswap<Real>(queue, nullptr);
    Xswap<Complex>(queue, nullptr);
    Xscal<Real>(queue, nullptr);
    Xscal<Complex>(queue, nullptr);
    Xcopy<Real>(queue, nullptr);
    Xcopy<Complex>(queue, nullptr);
    Xaxpy<Real>(queue, nullptr);
    Xaxpy<Complex>(queue, nullptr);
    Xdot<Real>(queue, nullptr);
=======
template <typename Type>
void FillCacheForPrecision(Queue& queue) {
  try {
    // Runs all the level 1 set-up functions that support all precisions
    Xswap<Type>(queue, nullptr);
    Xscal<Type>(queue, nullptr);
    Xcopy<Type>(queue, nullptr);
    Xaxpy<Type>(queue, nullptr);
    Xdot<Type>(queue, nullptr);
    Xnrm2<Type>(queue, nullptr);
    Xasum<Type>(queue, nullptr);
    Xsum<Type>(queue, nullptr);
    Xamax<Type>(queue, nullptr);
    Xmax<Type>(queue, nullptr);
    Xmin<Type>(queue, nullptr);

    // Runs all the level 2 set-up functions that support all precisions
    Xgemv<Type>(queue, nullptr);
    Xgbmv<Type>(queue, nullptr);
    Xtrmv<Type>(queue, nullptr);
    Xtbmv<Type>(queue, nullptr);
    Xtpmv<Type>(queue, nullptr);

    // Runs all the level 3 set-up functions that support all precisions
    Xgemm<Type>(queue, nullptr);
    Xsymm<Type>(queue, nullptr);
    Xsyrk<Type>(queue, nullptr);
    Xsyr2k<Type>(queue, nullptr);
    Xtrmm<Type>(queue, nullptr);

    // Runs all the non-BLAS set-up functions
    Xomatcopy<Type>(queue, nullptr);

  } catch (const RuntimeErrorCode& e) {
    if (e.status() != StatusCode::kNoDoublePrecision && e.status() != StatusCode::kNoHalfPrecision) {
      throw;
    }
  }
}

template <typename Real, typename Complex>
void FillCacheForPrecision(Queue& queue) {
  try {
    FillCacheForPrecision<Real>(queue);
    FillCacheForPrecision<Complex>(queue);

    // Runs all the level 1 set-up functions that don't support all precisions
>>>>>>> 999a532d
    Xdotu<Complex>(queue, nullptr);
    Xdotc<Complex>(queue, nullptr);

    // Runs all the level 2 set-up functions that don't support all precisions
    Xhemv<Complex>(queue, nullptr);
    Xhbmv<Complex>(queue, nullptr);
    Xhpmv<Complex>(queue, nullptr);
    Xsymv<Real>(queue, nullptr);
    Xsbmv<Real>(queue, nullptr);
    Xspmv<Real>(queue, nullptr);
    Xtrmv<Real>(queue, nullptr);
    Xtrmv<Complex>(queue, nullptr);
    Xger<Real>(queue, nullptr);
    Xgeru<Complex>(queue, nullptr);
    Xgerc<Complex>(queue, nullptr);
    Xher<Complex, Real>(queue, nullptr);
    Xhpr<Complex, Real>(queue, nullptr);
    Xher2<Complex>(queue, nullptr);
    Xhpr2<Complex>(queue, nullptr);
    Xsyr<Real>(queue, nullptr);
    Xspr<Real>(queue, nullptr);
    Xsyr2<Real>(queue, nullptr);
    Xspr2<Real>(queue, nullptr);

    // Runs all the level 3 set-up functions that don't support all precisions
    Xhemm<Complex>(queue, nullptr);
    Xherk<Complex, Real>(queue, nullptr);
    Xher2k<Complex, Real>(queue, nullptr);
<<<<<<< HEAD
    Xtrmm<Real>(queue, nullptr);
    Xtrmm<Complex>(queue, nullptr);

    // Runs all the non-BLAS set-up functions
    Xomatcopy<Real>(queue, nullptr);
    Xomatcopy<Complex>(queue, nullptr);
    // NOLINTEND
=======
    Xspr2<Real>(queue, nullptr);
>>>>>>> 999a532d

  } catch (const RuntimeErrorCode& e) {
    if (e.status() != StatusCode::kNoDoublePrecision && e.status() != StatusCode::kNoHalfPrecision) {
      throw;
    }
  }
}
// NOLINTEND(bugprone-unused-raii)

// Fills the cache with all binaries for a specific device
StatusCode FillCache(const RawDeviceID device) {
  try {
    // Creates a sample context and queue to match the normal routine calling conventions
    auto device_cpp = Device(device);
    auto context = Context(device_cpp);
    auto queue = Queue(context, device_cpp);

    FillCacheForPrecision<half>(queue);
    FillCacheForPrecision<float, float2>(queue);
    FillCacheForPrecision<double, double2>(queue);

  } catch (...) {
    return DispatchException();
  }
  return StatusCode::kSuccess;
}

// =================================================================================================

// Retrieves the current tuning parameters for this device-precision-kernel combination
StatusCode RetrieveParameters(const RawDeviceID device, const std::string& kernel_name, const Precision precision,
                              std::unordered_map<std::string, size_t>& parameters) {
  try {
    // Retrieves the device name
    const auto device_cpp = Device(device);
    auto* const platform_id = device_cpp.PlatformID();

    // Retrieves the database values
    auto in_cache = false;
    auto database =
        DatabaseCache::Instance().Get(DatabaseKeyRef{platform_id, device, precision, kernel_name}, &in_cache);
    if (!in_cache) {
      log_debug("Searching database for kernel '" + kernel_name + "'");
      database = Database(device_cpp, kernel_name, precision, {});
    }

    // Retrieves the parameters
    for (const auto& parameter : database.GetParameters()) {
      parameters[parameter.first] = parameter.second;
    }

  } catch (...) {
    return DispatchException();
  }
  return StatusCode::kSuccess;
}

// Overrides the tuning parameters for this device-precision-kernel combination
StatusCode OverrideParameters(const RawDeviceID device, const std::string& kernel_name, const Precision precision,
                              const std::unordered_map<std::string, size_t>& parameters) {
  try {
    // Retrieves the device name
    const auto device_cpp = Device(device);
    auto* const platform_id = device_cpp.PlatformID();

    // Retrieves the current database values to verify whether the new ones are complete
    auto in_cache = false;
    auto current_database =
        DatabaseCache::Instance().Get(DatabaseKeyRef{platform_id, device, precision, kernel_name}, &in_cache);
    if (!in_cache) {
      log_debug("Searching database for kernel '" + kernel_name + "'");
      current_database = Database(device_cpp, kernel_name, precision, {});
    }

    // Verifies the parameters size
    const auto current_parameter_names = current_database.GetParameterNames();
    if (current_parameter_names.size() > parameters.size()) {
      return StatusCode::kMissingOverrideParameter;
    }

    // Retrieves the names and values separately and in the same order as the existing database
    auto parameter_values = database::Params{0};
    for (size_t i = 0; i < current_parameter_names.size(); ++i) {
      if (parameters.find(current_parameter_names[i]) == parameters.end()) {
        return StatusCode::kMissingOverrideParameter;
      }
      parameter_values[i] = parameters.at(current_parameter_names[i]);
    }

    // Creates a small custom database based on the provided parameters
    const auto database_device = database::DatabaseDevice{database::kDeviceNameDefault, parameter_values};
    const auto database_architecture = database::DatabaseArchitecture{"default", {database_device}};
    const auto database_vendor = database::DatabaseVendor{database::kDeviceTypeAll, "default", {database_architecture}};
    const auto database_entry =
        database::DatabaseEntry{kernel_name, precision, current_parameter_names, {database_vendor}};
    const auto database_entries = std::vector<database::DatabaseEntry>{database_entry};
    const auto database = Database(device_cpp, kernel_name, precision, database_entries);

    // Removes the old database entry and stores the new one in the cache
    DatabaseCache::Instance().Remove(DatabaseKey{platform_id, device, precision, kernel_name});
    DatabaseCache::Instance().Store(DatabaseKey{platform_id, device, precision, kernel_name}, Database(database));

  } catch (...) {
    return DispatchException();
  }
  return StatusCode::kSuccess;
}

// =================================================================================================
}  // namespace clblast<|MERGE_RESOLUTION|>--- conflicted
+++ resolved
@@ -76,25 +76,6 @@
   return StatusCode::kSuccess;
 }
 
-<<<<<<< HEAD
-// NOLINTBEGIN(bugprone-unused-raii)
-template <typename Real, typename Complex>
-void FillCacheForPrecision(Queue& queue) {
-  try {
-    // NOLINTBEGIN
-    // Runs all the level 1 set-up functions
-    Xswap<Real>(queue, nullptr);
-    Xswap<Complex>(queue, nullptr);
-    Xswap<Real>(queue, nullptr);
-    Xswap<Complex>(queue, nullptr);
-    Xscal<Real>(queue, nullptr);
-    Xscal<Complex>(queue, nullptr);
-    Xcopy<Real>(queue, nullptr);
-    Xcopy<Complex>(queue, nullptr);
-    Xaxpy<Real>(queue, nullptr);
-    Xaxpy<Complex>(queue, nullptr);
-    Xdot<Real>(queue, nullptr);
-=======
 template <typename Type>
 void FillCacheForPrecision(Queue& queue) {
   try {
@@ -142,7 +123,6 @@
     FillCacheForPrecision<Complex>(queue);
 
     // Runs all the level 1 set-up functions that don't support all precisions
->>>>>>> 999a532d
     Xdotu<Complex>(queue, nullptr);
     Xdotc<Complex>(queue, nullptr);
 
@@ -171,17 +151,6 @@
     Xhemm<Complex>(queue, nullptr);
     Xherk<Complex, Real>(queue, nullptr);
     Xher2k<Complex, Real>(queue, nullptr);
-<<<<<<< HEAD
-    Xtrmm<Real>(queue, nullptr);
-    Xtrmm<Complex>(queue, nullptr);
-
-    // Runs all the non-BLAS set-up functions
-    Xomatcopy<Real>(queue, nullptr);
-    Xomatcopy<Complex>(queue, nullptr);
-    // NOLINTEND
-=======
-    Xspr2<Real>(queue, nullptr);
->>>>>>> 999a532d
 
   } catch (const RuntimeErrorCode& e) {
     if (e.status() != StatusCode::kNoDoublePrecision && e.status() != StatusCode::kNoHalfPrecision) {

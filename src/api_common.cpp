--- conflicted
+++ resolved
@@ -58,6 +58,7 @@
 
     // Runs all the non-BLAS set-up functions
     Xomatcopy<Type>(queue, nullptr);
+    Xminmax<Type>(queue, nullptr);
 
   } catch (const RuntimeErrorCode& e) {
     if (e.status() != StatusCode::kNoDoublePrecision && e.status() != StatusCode::kNoHalfPrecision) {
@@ -101,18 +102,6 @@
     Xhemm<Complex>(queue, nullptr);
     Xherk<Complex, Real>(queue, nullptr);
     Xher2k<Complex, Real>(queue, nullptr);
-<<<<<<< HEAD
-    Xtrmm<Real>(queue, nullptr);
-    Xtrmm<Complex>(queue, nullptr);
-
-    // Runs all the non-BLAS set-up functions
-    Xomatcopy<Real>(queue, nullptr);
-    Xomatcopy<Complex>(queue, nullptr);
-    Xminmax<Real>(queue, nullptr);
-    Xminmax<Complex>(queue, nullptr);
-=======
-    Xspr2<Real>(queue, nullptr);
->>>>>>> 2b511e65
 
   } catch (const RuntimeErrorCode& e) {
     if (e.status() != StatusCode::kNoDoublePrecision && e.status() != StatusCode::kNoHalfPrecision) {

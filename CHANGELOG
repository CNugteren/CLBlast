--- conflicted
+++ resolved
@@ -4,11 +4,8 @@
 - Added tuned parameters for many devices (see doc/tuning.md)
 - Enabled parallel kernel compilation for faster kernel tuning (see doc/tuning.md)
 - Removed all generator scripts for the API
-<<<<<<< HEAD
+- Added 3 new error codes for vector Z in routine XHAD
 - Added include what you use (IWYU) with Clangd Include Cleaner
-=======
-- Added 3 new error codes for vector Z in routine XHAD
->>>>>>> 999a532d
 
 Version 1.6.3
 - Fixed a bug in the GEMMK=1 kernel (with 2D register tiling) when MWG!=NWG
